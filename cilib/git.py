--- conflicted
+++ resolved
@@ -1,23 +1,23 @@
 """ Git utils
 """
 
-import json
 import logging
 import sh
 from subprocess import run
-<<<<<<< HEAD
 import requests
 import requests.auth
-=======
-from urllib.request import urlopen
-from urllib.error import HTTPError
->>>>>>> ec2eb85d
 
 log = logging.getLogger(__name__)
 
 
-<<<<<<< HEAD
-def default_gh_branch(repo: str, ignore_errors=False, auth: tuple[str, str] = None):
+def default_gh_branch(repo: str, ignore_errors=False, auth=None):
+    """
+    Fetch the default GitHub branch.
+
+    :param str repo: GitHub repo path expressed by $org/$repo
+    :param bool ignore_errors: if errors are ignored, returns None
+    :param tuple[str, str] auth: username/password used by basic-auth
+    """
     repo = repo.replace(".git", "")
     url = f"https://api.github.com/repos/{repo}"
     if auth and all(auth):
@@ -27,32 +27,15 @@
         r = requests.get(url, auth=auth)
     except requests.HTTPError as e:
         log.exception(f"HTTP error connecting to {repo}")
-=======
-def default_gh_branch(repo: str, ignore_errors=False):
-    repo = repo.replace(".git", "")
-    url = f"https://api.github/com/repos/{repo}"
-    try:
-        r = urlopen(url)
-    except HTTPError:
-        log.error(f"Cannot locate repo {repo} on github")
->>>>>>> ec2eb85d
         if not ignore_errors:
             raise
         else:
             return None
-<<<<<<< HEAD
     if 200 <= r.status_code < 300:
         repo_info = r.json()
         return repo_info["default_branch"]
     if not ignore_errors:
         msg = f"Bad response code ({r.status_code}) from {url}"
-=======
-    if 200 <= r.status < 300:
-        repo_info = json.loads(r.read()).get("")
-        return repo_info["default_branch"]
-    if not ignore_errors:
-        msg = f"Bad response code ({r.status}( from {url}"
->>>>>>> ec2eb85d
         log.error(msg)
         raise RuntimeError(msg)
 
