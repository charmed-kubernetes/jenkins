--- conflicted
+++ resolved
@@ -81,11 +81,7 @@
     ("1.27", ["1.27/stable", "1.27/candidate", "1.27/beta", "1.27/edge"]),
     ("1.28", ["1.28/stable", "1.28/candidate", "1.28/beta", "1.28/edge"]),
     ("1.29", ["1.29/stable", "1.29/candidate", "1.29/beta", "1.29/edge"]),
-<<<<<<< HEAD
-    ("1.30", ["1.30/beta", "1.30/edge"]),
-=======
     ("1.30", ["1.30/stable", "1.30/candidate", "1.30/beta", "1.30/edge"]),
->>>>>>> 9f06847d
 ]
 SNAP_K8S_TRACK_MAP = dict(SNAP_K8S_TRACK_LIST)
 
