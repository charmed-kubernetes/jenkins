"""Contains all the concrete variables used throughout job processing code"""

from pathlib import Path
import yaml

JOBS_PATH = Path("jobs")

# Current supported STABLE K8s MAJOR.MINOR release
# This should be updated whenever a new CK major.minor is GA
K8S_STABLE_VERSION = "1.22"

# Next MAJOR.MINOR
# This controls whether or not we build pre-release snaps in our channels.
# Typically, this is K8S_STABLE_VERSION +1. However, when prepping the next
# stable release, this will be +2. For example, 1.22 is currently stable and
# we're working on the 1.23 GA. Set this value to '1.24' so we don't get
# pre-release builds (e.g. 1.23.1-beta.0) in our 1.23/beta channels.
K8S_NEXT_VERSION = "1.24"

# Lowest K8S SEMVER to process, this is usually stable - 3
K8S_STARTING_SEMVER = "1.20.0"

# Supported arches
K8S_SUPPORT_ARCHES = ["amd64", "ppc64el", "s390x", "arm64"]

# Supported Versions
K8S_SUPPORT_VERSION_LIST = yaml.safe_load(
    Path(JOBS_PATH / "includes/k8s-snap-support-versions.inc").read_text(
        encoding="utf8"
    )
)

# Kubernetes CNI version
K8S_CNI_SEMVER = "0.8"

# Cri tools version
K8S_CRI_TOOLS_SEMVER = "1.19"

# Kubernetes build source to go version map
K8S_GO_MAP = {
    "1.24": "go/1.17/stable",
    "1.23": "go/1.17/stable",
    "1.22": "go/1.16/stable",
    "1.21": "go/1.16/stable",
    "1.20": "go/1.15/stable",
    "1.19": "go/1.15/stable",
    "1.18": "go/1.13/stable",
    "1.17": "go/1.13/stable",
    "1.16": "go/1.13/stable",
}

# Snap k8s version <-> track mapping
# Allows us to be specific in which tracks should get what major.minor and dictate when a release
# should be put into the latest track.
SNAP_K8S_TRACK_MAP = {
    "1.16": ["1.16/stable", "1.16/candidate", "1.16/beta", "1.16/edge"],
    "1.17": ["1.17/stable", "1.17/candidate", "1.17/beta", "1.17/edge"],
    "1.18": ["1.18/stable", "1.18/candidate", "1.18/beta", "1.18/edge"],
    "1.19": ["1.19/stable", "1.19/candidate", "1.19/beta", "1.19/edge"],
    "1.20": ["1.20/stable", "1.20/candidate", "1.20/beta", "1.20/edge"],
    "1.21": ["1.21/stable", "1.21/candidate", "1.21/beta", "1.21/edge"],
    "1.22": ["1.22/stable", "1.22/candidate", "1.22/beta", "1.22/edge"],
<<<<<<< HEAD
    "1.23": ["1.23/candidate", "1.23/beta", "1.23/edge"],
    "1.24": ["1.24/edge"],
=======
    "1.23": ["1.23/stable", "1.23/candidate", "1.23/beta", "1.23/edge"],
>>>>>>> 881d285d
}

# Deb k8s version <-> ppa mapping
DEB_K8S_TRACK_MAP = {
    "1.16": "ppa:k8s-maintainers/1.16",
    "1.17": "ppa:k8s-maintainers/1.17",
    "1.18": "ppa:k8s-maintainers/1.18",
    "1.19": "ppa:k8s-maintainers/1.19",
    "1.20": "ppa:k8s-maintainers/1.20",
    "1.21": "ppa:k8s-maintainers/1.21",
    "1.22": "ppa:k8s-maintainers/1.22",
    "1.23": "ppa:k8s-maintainers/1.23",
    "1.24": "ppa:k8s-maintainers/1.24",
}


# Charm layer map
CHARM_LAYERS_MAP = yaml.safe_load(
    Path(JOBS_PATH / "includes/charm-layer-list.inc").read_text(encoding="utf8")
)

# Charm map
CHARM_MAP = yaml.safe_load(
    Path(JOBS_PATH / "includes/charm-support-matrix.inc").read_text(encoding="utf8")
)

# Charm Bundles
CHARM_BUNDLES_MAP = yaml.safe_load(
    Path(JOBS_PATH / "includes/charm-bundles-list.inc").read_text(encoding="utf8")
)

# Ancillary map
ANCILLARY_MAP = yaml.safe_load(
    Path(JOBS_PATH / "includes/ancillary-list.inc").read_text(encoding="utf8")
)

# Snap list
SNAP_LIST = yaml.safe_load(
    Path(JOBS_PATH / "includes/k8s-snap-list.inc").read_text(encoding="utf8")
)

# Eks Snap list
EKS_SNAP_LIST = yaml.safe_load(
    Path(JOBS_PATH / "includes/k8s-eks-snap-list.inc").read_text(encoding="utf8")
)<|MERGE_RESOLUTION|>--- conflicted
+++ resolved
@@ -60,12 +60,8 @@
     "1.20": ["1.20/stable", "1.20/candidate", "1.20/beta", "1.20/edge"],
     "1.21": ["1.21/stable", "1.21/candidate", "1.21/beta", "1.21/edge"],
     "1.22": ["1.22/stable", "1.22/candidate", "1.22/beta", "1.22/edge"],
-<<<<<<< HEAD
-    "1.23": ["1.23/candidate", "1.23/beta", "1.23/edge"],
+    "1.23": ["1.23/stable", "1.23/candidate", "1.23/beta", "1.23/edge"],
     "1.24": ["1.24/edge"],
-=======
-    "1.23": ["1.23/stable", "1.23/candidate", "1.23/beta", "1.23/edge"],
->>>>>>> 881d285d
 }
 
 # Deb k8s version <-> ppa mapping
