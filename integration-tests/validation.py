--- conflicted
+++ resolved
@@ -17,13 +17,10 @@
     await validate_dashboard(model, log_dir)
     await validate_kubelet_anonymous_auth_disabled(model)
     await validate_e2e_tests(model, log_dir)
-<<<<<<< HEAD
+    await validate_worker_removal(model)
     if "canal" in model.applications:
         print("Running canal specific tests")
         await validate_network_policies(model)
-=======
-    await validate_worker_removal(model)
->>>>>>> 4e06df6f
     assert_no_unit_errors(model)
 
 
@@ -165,7 +162,6 @@
     assert action.status == 'completed'
 
 
-<<<<<<< HEAD
 async def validate_network_policies(model):
     ''' Apply network policy and test it '''
     here = os.path.dirname(os.path.abspath(__file__))
@@ -270,7 +266,8 @@
                                                stdout=True, tty=False)
     print("Response: " + resp)
     return resp
-=======
+
+  
 async def validate_worker_removal(model):
     workers = model.applications['kubernetes-worker']
     unit_count = len(workers.units)
@@ -284,7 +281,6 @@
         print('Waiting for worker removal.')
         assert_no_unit_errors(model)
     await wait_for_ready(model)
->>>>>>> 4e06df6f
 
 
 class MicrobotError(Exception):
