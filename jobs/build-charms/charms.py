# -*- coding: utf-8 -*-
"""
charms.py - Interface to building and publishing charms.

Make sure that charm environments variables are set appropriately

CHARM_BUILD_DIR, CHARM_LAYERS_DIR, CHARM_INTERFACES_DIR

See `charm build --help` for more information.

Usage:

  tox -e py36 -- python3 jobs/build-charms/charms.py build \
     --charm-list jobs/includes/charm-support-matrix.inc \
     --resource-spec jobs/build-charms/resource-spec.yaml

  tox -e py36 -- python3 jobs/build-charms/charms.py --help
"""

import os
import traceback
from io import BytesIO
import zipfile
from pathlib import Path
from sh.contrib import git
from cilib.git import default_gh_branch
from cilib.enums import SNAP_K8S_TRACK_MAP
from cilib.service.aws import Store
from cilib.run import cmd_ok, capture, script
from datetime import datetime
from dataclasses import dataclass
from enum import Enum
from types import SimpleNamespace
from typing import List, Mapping, Optional, Union

from pathos.threading import ThreadPool
from pprint import pformat
import click
import shutil
import sh
import yaml
import json
import requests
import re


RISKS = ["stable", "candidate", "beta", "edge"]


@dataclass
class Release:
    """Representation of Charm or Snap Release version."""

    major: int
    minor: int
    risk: Optional[str]

    def __str__(self):
        risk = ""
        if self.risk:
            risk = f"/{self.risk}" if self.risk.lower() in RISKS else ""
        return f"{self.major}.{self.minor}{risk}"

    def _as_cmp(self):
        return (
            self.major,
            self.minor,
            RISKS[::-1].index(self.risk.lower()) + 1 if self.risk else 0,
        )

    @classmethod
<<<<<<< HEAD
    def mk(cls, rel: str|float) -> "Release":
        if isinstance(rel, float):
            rel = str(rel)
        has_risk = rel.split("/")
=======
    def mk(cls, rel: str) -> "Release":
        has_risk = str(rel).split("/")
>>>>>>> cfd628ad
        if len(has_risk) == 2:
            track, risk = has_risk
        else:
            track, risk = has_risk[0], None
        return cls(*map(int, track.split(".")), risk)

    def __eq__(self, other: "Release") -> bool:
        return self._as_cmp() == other._as_cmp()

    def __gt__(self, other: "Release") -> bool:
        return self._as_cmp() > other._as_cmp()

    def __lt__(self, other: "Release") -> bool:
        return self._as_cmp() < other._as_cmp()


def matched_numerical_channel(
    risk: str, track_map: Mapping[str, List[str]]
) -> Optional[str]:
    """
    Given a risk, provide the most recently available channel matching that risk.

    @param risk: one of the 4 Risks
    @param track_map: mapping of kubernetes releases to available channels
    """
    if risk in RISKS:
        versions = ((Release.mk(k), v) for k, v in track_map.items())
        ordered = sorted(versions, reverse=True)
        for release, tracks in ordered:
            chan = f"{release}/{risk}"
            if chan in tracks:
                return chan


@dataclass
class ChannelRange:
    """Determine if channel is within a channel range.

    Usage:
        assert "latest/edge" in ChannelRange("1.18", "1.25/stable") # latest/<anything> is ignored
        assert "1.24/edge" in ChannelRange("1.18", "1.25/stable")   # within bounds inclusively
        assert "1.24/edge" in ChannelRange("1.18", None)            # No upper bound
        assert "1.24/edge" in ChannelRange(None, "1.25/stable")     # No lower bound
        assert "1.24/edge" in ChannelRange(None, None)              # No bounds
    """

    _min: Optional[str|float]
    _max: Optional[str|float]

    @property
    def min(self) -> Optional[Release]:
        """Release object representing the minimum."""
        return self._min and Release.mk(self._min)

    @property
    def max(self) -> Optional[Release]:
        """Release object representing the maximum."""
        return self._max and Release.mk(self._max)

    def __contains__(self, other: Union[str, Release]) -> bool:
        """Implements comparitor."""
        if isinstance(other, str) and other.startswith("latest"):
            return True
        if not isinstance(other, Release):
            other = Release.mk(str(other))
        if self.min and other < self.min:
            return False
        if self.max and other > self.max:
            return False
        return True


class BuildException(Exception):
    """Define build Exception."""


class BuildType(Enum):
    """Enumeration for the build type."""

    CHARM = 1
    BUNDLE = 2


class LayerType(Enum):
    """Enumeration for the layer type."""

    LAYER = 1
    INTERFACE = 2


def _next_match(seq, predicate=lambda _: _, default=None):
    """Finds the first item of an iterable matching a predicate, or default if none exists."""
    return next(filter(predicate, seq), default)


class _WrappedCmd:
    def __init__(self, entity, runner):
        self._echo = entity.echo
        self._run = runner


class CharmCmd(_WrappedCmd):
    def __init__(self, entity):
        super().__init__(entity, sh.charm.bake(_tee=True, _out=entity.echo))
        self.charm = self._run

    def build(self, *args, **kwargs):
        ret = self.charm.build(*args, **kwargs)
        assert not getattr(ret, "ok", None), "sh lib added an 'ok' attribute"
        ret.ok = True
        return ret


class CharmcraftCmd(_WrappedCmd):
    def __init__(self, entity):
        super().__init__(entity, sh.charmcraft.bake(_tee=True, _out=entity.echo))
        self.charmcraft = self._run

    def pack(self, *args, **kwargs):
        try:
            ret = self.charmcraft.pack(*args, **kwargs)
        except sh.ErrorReturnCode:
            self._echo(f"Failed to pack bundle in {kwargs.get('_cwd')}")
            raise
        (entity,) = re.findall(r"Created '(\S+)'", ret.stdout.decode(), re.MULTILINE)
        entity = Path(entity)
        self._echo(f"Packed Bundle :: {entity.name:^35}")
        return entity


class _CharmHub(CharmcraftCmd):
    STATUS_RESOURCE = re.compile(r"(\S+) \(r(\d+)\)")

    @staticmethod
    def _table_to_list(header, body):
        if not body:
            return []
        rows = []
        titles = [title for title in re.split(r"\s{2,}", header) if title]
        for line in body:
            row, head = {}, line
            for key in reversed(titles):
                head, *value = head.strip().rsplit("  ", 1)
                head, value = (head, value[0]) if value else ("", head.strip())
                row[key] = value or rows[-1].get(key)
            rows.append(row)
        return rows

    @staticmethod
    def info(name, **query):
        url = f"https://api.charmhub.io/v2/charms/info/{name}"
        resp = requests.get(url, params=query)
        return resp.json()

    def status(self, charm_entity):
        """Read CLI Table output from charmcraft status and parse."""
        charm_status = self.charmcraft.status(charm_entity)
        header, *body = charm_status.stdout.decode().splitlines()
        channel_status = self._table_to_list(header, body)

        for idx, row in enumerate(channel_status):
            resources = row.get("Resources", "")
            if resources == "-":
                row["Resources"] = []
            elif resources == "↑":
                row["Resources"] = channel_status[idx - 1]["Resources"]
            else:
                row["Resources"] = dict(self.STATUS_RESOURCE.findall(resources))
        return channel_status

    def revisions(self, charm_entity):
        """Read CLI Table output from charmcraft revisions and parse."""
        charm_status = self.charmcraft.revisions(charm_entity)
        header, *body = charm_status.stdout.decode().splitlines()
        return self._table_to_list(header, body)

    def resources(self, charm_entity):
        """Read CLI Table output from charmcraft resources and parse."""
        charmcraft_out = self.charmcraft.resources(charm_entity)
        header, *body = charmcraft_out.stdout.decode().splitlines()
        return self._table_to_list(header, body)

    def resource_revisions(self, charm_entity, resource):
        """Read CLI Table output from charmcraft resource-revisions and parse."""
        charmcraft_out = self.charmcraft("resource-revisions", charm_entity, resource)
        header, *body = charmcraft_out.stdout.decode().splitlines()
        return self._table_to_list(header, body)

    def _unpublished_revisions(self, charm_entity):
        """
        Get the most recent non-released version.

        It is possible no unreleased charm exists.
        It is possible multiple unreleased versions exist since the last released one
        We want ONLY the most recent of that list

        This also gathers the most recently published resource, whether
        it is associated with a particular prior release or not.
        """
        charm_status = []
        unpublished_rev = _next_match(
            self.revisions(charm_entity),
            predicate=lambda rev: rev["Status"] != "released",
        )
        if unpublished_rev:
            charm_resources = [
                rsc
                for rsc in self.resources(charm_entity)
                if rsc["Charm Rev"] == unpublished_rev["Revision"]
            ]
            unpublished_rev["Resources"] = {
                resource["Resource"]: _next_match(
                    self.resource_revisions(charm_entity, resource["Resource"]),
                    default=dict(),
                ).get("Revision")
                for resource in charm_resources
            }
            charm_status = [unpublished_rev]
        return charm_status

    def promote(self, charm_entity, from_channel, to_channels):
        self._echo(
            f"Promoting :: {charm_entity:^35} :: from:{from_channel} to: {to_channels}"
        )
        if from_channel == "unpublished":
            charm_status = self._unpublished_revisions(charm_entity)
        else:
            charm_status = [
                row
                for row in self.status(charm_entity)
                if f"{row['Track']}/{row['Channel']}" == from_channel
            ]

        calls = set()
        for row in charm_status:
            revision, resources = row["Revision"], row["Resources"]
            resource_args = (
                f"--resource={name}:{rev}" for name, rev in resources.items() if rev
            )
            calls.add(
                (
                    charm_entity,
                    f"--revision={revision}",
                    *(f"--channel={chan}" for chan in to_channels),
                    *resource_args,
                )
            )
        for args in calls:
            self.charmcraft.release(*args)

    def upload(self, dst_path):
        out = self.charmcraft.upload(dst_path)
        (revision,) = re.findall(
            r"Revision (\d+) of ", out.stdout.decode(), re.MULTILINE
        )
        self._echo(f"Pushing   :: returns {out.stdout or out.stderr}")
        return revision

    def upload_resource(self, charm_entity, resource_name, resource):
        kwargs = dict([resource])
        self.charmcraft("upload-resource", charm_entity, resource_name, **kwargs)


class BuildEnv:
    """Charm or Bundle build data class."""

    REV = re.compile("rev: ([a-zA-Z0-9]+)")

    def __new__(cls, *args, **kwargs):
        """Initialize class variables used during the build from the CI environment."""
        try:
            cls.base_dir = Path(os.environ.get("CHARM_BASE_DIR"))
            cls.build_dir = Path(os.environ.get("CHARM_BUILD_DIR"))
            cls.layers_dir = Path(os.environ.get("CHARM_LAYERS_DIR"))
            cls.interfaces_dir = Path(os.environ.get("CHARM_INTERFACES_DIR"))
            cls.charms_dir = Path(os.environ.get("CHARM_CHARMS_DIR"))
            cls.work_dir = Path(os.environ.get("WORKSPACE"))
            cls.tmp_dir = cls.work_dir / "tmp"
            cls.home_dir = Path(os.environ.get("HOME"))
        except TypeError:
            raise BuildException(
                "CHARM_BUILD_DIR, CHARM_LAYERS_DIR, CHARM_INTERFACES_DIR, WORKSPACE, HOME: "
                "Unable to find some or all of these charm build environment variables."
            )
        return super(BuildEnv, cls).__new__(cls)

    def __init__(self, build_type):
        """Create a BuildEnv to hold/save build metadata."""
        self.store = Store("BuildCharms")
        self.now = datetime.utcnow()
        self.build_type = build_type
        self.db = {}
        self.clean_dirs = tuple()

        # poison base_dir to prevent `git rev-parse` from working in this subdirectory
        (self.base_dir / ".git").touch(0o664, exist_ok=True)

        if self.build_type == BuildType.CHARM:
            self.db_json = Path("buildcharms.json")
            self.repos_dir = None
            self.clean_dirs = (self.layers_dir, self.interfaces_dir, self.charms_dir)

        elif self.build_type == BuildType.BUNDLE:
            self.db_json = Path("buildbundles.json")
            self.repos_dir = self.tmp_dir / "repos"
            self.bundles_dir = self.tmp_dir / "bundles"
            self.default_repo_dir = self.repos_dir / "bundles-kubernetes"
            self.clean_dirs = (self.repos_dir, self.bundles_dir)

        if not self.db.get("build_datetime", None):
            self.db["build_datetime"] = self.now.strftime("%Y/%m/%d")

        # Reload data from current day
        response = self.store.get_item(
            Key={"build_datetime": self.db["build_datetime"]}
        )
        if response and "Item" in response:
            self.db = response["Item"]

    def clean(self):
        for each in self.clean_dirs:
            if each.exists():
                shutil.rmtree(each)
            each.mkdir(parents=True)

    @property
    def layers(self):
        """List of layers defined in our jobs/includes/charm-layer-list.inc."""
        return yaml.safe_load(
            Path(self.db["build_args"]["layer_list"]).read_text(encoding="utf8")
        )

    @property
    def artifacts(self):
        """List of charms or bundles to process."""
        return yaml.safe_load(
            Path(self.db["build_args"]["artifact_list"]).read_text(encoding="utf8")
        )

    @property
    def layer_index(self):
        """Remote Layer index."""
        return self.db["build_args"].get("layer_index", None)

    @property
    def layer_branch(self):
        """Remote Layer branch."""
        return self.db["build_args"].get("layer_branch", None)

    @property
    def filter_by_tag(self):
        """Filter by tag."""
        return self.db["build_args"].get("filter_by_tag", None)

    @property
    def resource_spec(self):
        """Get Resource specs."""
        return self.db["build_args"].get("resource_spec", None)

    @property
    def to_channels(self) -> List[str]:
        """
        Returns destination channels.

        Based on the build_args for historical reasons a *risk*
        can be returned in the list of channels which implies
        latest/<risk> when necessary.

        Numerical channels will always be in the format i.ii/risk
        """
        chan = self.db["build_args"].get("to_channel", None)
        numerical = matched_numerical_channel(chan, SNAP_K8S_TRACK_MAP)
        return list(filter(None, [chan, numerical]))

    def apply_channel_bounds(self, name: str, to_channels: List[str]) -> List[str]:
        """
        Applies boundaries to a charm or bundle's target channel.

        Uses the channel-range.min and channel-range.max arguments in self.artifacts
        to filter the channels list.
        """

        entity = next((_[name] for _ in self.artifacts if name in _.keys()), {})
        range_def = entity.get("channel-range", {})
        definitions = range_def.get("min"), range_def.get("max")
        channel_range = ChannelRange(*definitions)
        return [channel for channel in to_channels if channel in channel_range]

    @property
    def from_channel(self):
        """Get source channel."""
        return self.db["build_args"].get("from_channel", None)

    @property
    def force(self):
        """Get if we should force a build."""
        return self.db["build_args"].get("force", None)

    def echo(self, msg):
        """Click echo wrapper."""
        click.echo(f"[BuildEnv] {msg}")

    def save(self):
        """Store build metadata into stateful db."""
        self.echo("Saving build")
        self.echo(dict(self.db))
        self.db_json.write_text(json.dumps(dict(self.db)))
        self.store.put_item(Item=dict(self.db))

    def promote_all(self, from_channel="unpublished", to_channels=("edge",)):
        """Promote set of charm artifacts in charmhub."""
        for charm_map in self.artifacts:
            for charm_name, charm_opts in charm_map.items():
                if not any(match in self.filter_by_tag for match in charm_opts["tags"]):
                    continue
                to_channels = self.apply_channel_bounds(charm_name, to_channels)
                _CharmHub(self).promote(charm_name, from_channel, to_channels)

    def download(self, layer_name):
        """Pull layer source from the charm store."""
        out = capture(
            f"charm pull-source -i {self.layer_index} -b {self.layer_branch} {layer_name}"
        )
        self.echo(f"-  {out.stdout.decode()}")
        layer_manifest = {
            "rev": self.REV.search(out.stdout.decode()).group(1),
            "url": layer_name,
        }
        return layer_manifest

    def pull_layers(self):
        """Clone all downstream layers to be processed locally when doing charm builds."""
        layers_to_pull = []
        for layer_map in self.layers:
            layer_name = list(layer_map.keys())[0]

            if layer_name == "layer:index":
                continue

            layers_to_pull.append(layer_name)

        pool = ThreadPool()
        results = pool.map(self.download, layers_to_pull)

        self.db["pull_layer_manifest"] = [result for result in results]


class BuildEntity:
    """The Build data class."""

    def __init__(self, build, name, opts):
        """
        Represent a charm or bundle which should be built and published.

        @param BuildEnv build:
        @param str name: Name of the charm
        @param dict[str,str] opts:
        @param str default_store:
        """
        # Build env
        self.build = build

        # Bundle or charm name
        self.name = name
        self.channel = self.build.db["build_args"]["to_channel"]
        self.reactive = False
        if self.build.build_type == BuildType.CHARM:
            self.type = "Charm"
            self.checkout_path = build.charms_dir / self.name
        elif self.build.build_type == BuildType.BUNDLE:
            self.type = "Bundle"
            self.checkout_path = build.repos_dir / opts.get("sub-repo", "")

        src_path = self.checkout_path / opts.get("subdir", "")

        self.downstream = opts.get("downstream")

        # prefer the jenkins build_args branch
        branch = self.build.db["build_args"].get("branch")

        if not branch:
            # if there is no branch build arg, use the branch value from the charm stanza
            branch = opts.get("branch")

        if not branch and self.downstream:
            # if branch not specified, use repo's default branch
            auth = os.environ.get("CDKBOT_GH_USR"), os.environ.get("CDKBOT_GH_PSW")
            branch = default_gh_branch(self.downstream, ignore_errors=True, auth=auth)

        self.branch = branch or "main"

        self.layer_path = src_path / "layer.yaml"
        self.src_path = str(src_path.absolute())
        self.dst_path = str(Path(self.src_path) / f"{self.name}.charm")

        # Bundle or charm opts as defined in the layer include
        self.opts = opts
        self.namespace = opts.get("namespace")

        # Entity path, ie. kubernetes-worker
        self.entity = name

        # Entity path with current revision (from target channel)
        self.full_entity = self._get_full_entity()

        # Entity path with new revision (from pushing)
        self.new_entity = None

    def __str__(self):
        """Represent build entity as a string."""
        return f"<BuildEntity: {self.name} ({self.full_entity}) (reactive charm: {self.reactive})>"

    def echo(self, msg):
        """Click echo wrapper."""
        click.echo(f"[{self.name}] {msg}")

    def _get_full_entity(self):
        """Grab identifying revision for charm's channel."""
        return f"{self.entity}:{self.channel}"

    def download(self, fname):
        """Fetch single file from associated store/charm/channel."""
        if not self.full_entity:
            return None
        name, channel = self.full_entity.rsplit(":")
        info = _CharmHub.info(
            name, channel=channel, fields="default-release.revision.download.url"
        )
        try:
            url = info["default-release"]["revision"]["download"]["url"]
        except (KeyError, TypeError):
            self.echo(f"Failed to find in charmhub.io \n{info}")
            return None
        self.echo(f"Downloading {fname} from {url}")
        resp = requests.get(url, stream=True)
        if resp.ok:
            yaml_file = zipfile.Path(BytesIO(resp.content)) / fname
            return yaml.safe_load(yaml_file.read_text())
        self.echo(f"Failed to read {fname} due to {resp.status_code} - {resp.content}")

    def version_identification(self, source):
        comparisons = ["rev", "url"]
        version_id = []
        if not self.reactive and source == "local":
            version_id = [{"rev": self.commit(short=True), "url": self.entity}]
        elif not self.reactive and source == "remote":
            info = _CharmHub.info(
                self.name,
                channel=self.channel,
                fields="default-release.revision.version",
            )
            version = info.get("default-release", {}).get("revision", {}).get("version")
            version_id = [{"rev": version, "url": self.entity}] if version else None
        elif self.reactive and source == "local":
            version_id = [
                {k: curr[k] for k in comparisons}
                for curr in self.build.db["pull_layer_manifest"]
            ]

            # Check the current git cloned charm repo commit and add that to
            # current pull-layer-manifest as that would not be known at the
            # time of pull_layers
            version_id.append({"rev": self.commit(), "url": self.name})
        elif self.reactive and source == "remote":
            build_manifest = self.download(".build.manifest")
            if not build_manifest:
                self.echo("No build.manifest located.")
                version_id = None
            else:
                version_id = [
                    {k: i[k] for k in comparisons} for i in build_manifest["layers"]
                ]
        else:
            self.echo(f"Unexpected source={source} for determining version")
        return version_id

    @property
    def has_changed(self):
        """Determine if the charm/layers commits have changed since last publish."""
        local = self.version_identification("local")
        remote = self.version_identification("remote")

        if remote is None:
            self.echo("No released versions in charmhub. Building...")
            return True

        the_diff = [rev for rev in remote if rev not in local]
        if the_diff:
            self.echo(f"Changes found {the_diff}")
            return True

        self.echo(f"No changes found in {self.entity}")
        return False

    def commit(self, short=False):
        """Commit hash of downstream repo."""
        if not Path(self.src_path).exists():
            raise BuildException(f"Could not locate {self.src_path}")
        if short:
            git_commit = git("describe", dirty=True, always=True, _cwd=self.src_path)
        else:
            git_commit = git("rev-parse", "HEAD", _cwd=self.src_path)
        return git_commit.stdout.decode().strip()

    def _read_metadata_resources(self):
        if self.dst_path.endswith(".charm"):
            metadata_path = zipfile.Path(self.dst_path) / "metadata.yaml"
        else:
            metadata_path = Path(self.dst_path) / "metadata.yaml"
        metadata = yaml.safe_load(metadata_path.read_text())
        return metadata.get("resources", {})

    def setup(self):
        """Set up directory for charm build."""
        repository = f"https://github.com/{self.downstream}"
        self.echo(f"Cloning repo from {repository} branch {self.branch}")

        os.makedirs(self.checkout_path)
        ret = cmd_ok(
            f"git clone --branch {self.branch} {repository} {self.checkout_path}",
            echo=self.echo,
        )
        if not ret.ok:
            raise BuildException("Clone failed")

        self.reactive = self.layer_path.exists()

    def charm_build(self):
        """Perform a build against charm/bundle."""
        lxc = os.environ.get("charmcraft_lxc")
        ret = SimpleNamespace(ok=False)
        if "override-build" in self.opts:
            self.echo("Override build found, running in place of charm build.")
            ret = script(
                self.opts["override-build"],
                cwd=self.src_path,
                charm=self.name,
                echo=self.echo,
            )
        elif self.reactive:
            args = "-r --force -i https://localhost --charm-file"
            self.echo(f"Building with: charm build {args}")
            ret = CharmCmd(self).build(*args.split(), _cwd=self.src_path)
        elif lxc:
            self.echo(f"Building in container {lxc}")
            repository = f"https://github.com/{self.downstream}"
            charmcraft_script = (
                "#!/bin/bash -eux\n"
                f"source {Path(__file__).parent / 'charmcraft-lib.sh'}\n"
                f"ci_charmcraft_pack {lxc} {repository} {self.branch} {self.opts.get('subdir', '')}\n"
                f"ci_charmcraft_copy {lxc} {self.dst_path}\n"
            )
            ret = script(charmcraft_script, echo=self.echo)
        else:
            self.echo("No 'charmcraft_lxc' container available")

        if not ret.ok:
            self.echo("Failed to build, aborting")
            raise BuildException(f"Failed to build {self.name}")

    def push(self):
        """Pushes a built charm to Charmhub."""
        if "override-push" in self.opts:
            self.echo("Override push found, running in place of charm push.")
            args = dict(
                cwd=self.src_path,
                charm=self.name,
                echo=self.echo,
            )
            if self.namespace:
                args["namespace"] = self.namespace
            script(self.opts["override-push"], **args)
            return

        self.echo(
            f"Pushing {self.type}({self.name}) from {self.dst_path} to {self.entity}"
        )
        self.new_entity = _CharmHub(self).upload(self.dst_path)

    def attach_resources(self):
        """Assemble charm's resources and associate in charmhub."""
        out_path = Path(self.src_path) / "tmp"
        os.makedirs(str(out_path), exist_ok=True)
        resource_spec = yaml.safe_load(Path(self.build.resource_spec).read_text())
        resource_spec = resource_spec.get(self.name, {})
        context = dict(
            src_path=self.src_path,
            out_path=out_path,
        )

        # Build any custom resources.
        resource_builder = self.opts.get("build-resources", None)
        if resource_builder and not resource_spec:
            raise BuildException(
                f"Custom build-resources specified for {self.name} but no spec found"
            )
        if resource_builder:
            resource_builder = resource_builder.format(**context)
            self.echo("Running custom build-resources")
            ret = script(resource_builder, echo=self.echo)
            if not ret.ok:
                raise BuildException("Failed to build custom resources")

        for name, details in self._read_metadata_resources().items():
            resource_fmt = resource_spec.get(name)
            if not resource_fmt:
                # ignore pushing a resource not defined in `resource_spec`
                continue
            if details["type"] == "oci-image":
                upstream_source = details.get("upstream-source")
                if upstream_source:
                    # Pull any `upstream-image` annotated resources.
                    self.echo(f"Pulling {upstream_source}...")
                    sh.docker.pull(upstream_source)
                    resource_fmt = upstream_source
                resource_spec[name] = ("image", resource_fmt)
            elif details["type"] == "file":
                resource_spec[name] = (
                    "filepath",
                    resource_fmt.format(**context),
                )

        self.echo(f"Attaching resources:\n{pformat(resource_spec)}")
        # Attach all resources.
        for resource_name, resource in resource_spec.items():
            _CharmHub(self).upload_resource(self.entity, resource_name, resource)

    def promote(self, from_channel="unpublished", to_channels=("edge",)):
        """Promote charm and its resources from a channel to another."""
        track = self.build.db["build_args"].get("track") or "latest"
        ch_channels = [
            f"{track}/{chan.lower()}"
            if (chan.lower() in RISKS and from_channel == "unpublished")
            else chan
            for chan in to_channels
        ]
        ch_channels = self.build.apply_channel_bounds(self.entity, ch_channels)
        _CharmHub(self).promote(self.entity, from_channel, ch_channels)


class BundleBuildEntity(BuildEntity):
    """Overrides BuildEntity with bundle specific methods."""

    def __init__(self, *args, **kwargs):
        """Create a BuildEntity for Charm Bundles."""
        super().__init__(*args, **kwargs)
        self.type = "Bundle"
        self.src_path = str(self.opts["src_path"])
        self.dst_path = str(self.opts["dst_path"])

    @property
    def has_changed(self):
        """Determine if this bundle has changes to include in a new push."""
        remote_bundle = self.download("bundle.yaml")

        local_built_bundle = yaml.safe_load(
            (Path(self.dst_path) / "bundle.yaml").read_text(encoding="utf8")
        )

        if remote_bundle != local_built_bundle:
            self.echo("Local bundle differs.")
            return True

        self.echo(f"No differences found, not pushing new bundle {self.entity}")
        return False

    def bundle_build(self, to_channel):
        if not self.opts.get("skip-build"):
            cmd = f"{self.src_path}/bundle -n {self.name} -o {self.dst_path} -c {to_channel} {self.opts['fragments']}"
            self.echo(f"Running {cmd}")
            cmd_ok(cmd, echo=self.echo)
        else:
            # If we're not building the bundle from the repo, we have
            # to copy it to the expected output location instead.
            shutil.copytree(
                Path(self.src_path) / self.opts.get("subdir", ""), self.dst_path
            )

        # If we're building for charmhub, it needs to be packed
        dst_path = Path(self.dst_path)
        charmcraft_yaml = dst_path / "charmcraft.yaml"
        if not charmcraft_yaml.exists():
            contents = {
                "type": "bundle",
                "parts": {
                    "bundle": {
                        "prime": [
                            str(_.relative_to(dst_path))
                            for _ in dst_path.glob("**/*")
                            if _.is_file()
                        ]
                    }
                },
            }
            with charmcraft_yaml.open("w") as fp:
                yaml.safe_dump(contents, fp)
        self.dst_path = str(CharmcraftCmd(self).pack(_cwd=dst_path))

    def reset_dst_path(self):
        """Reset the dst_path in order to facilitate multiple bundle builds by the same entity."""

        def delete_file_or_dir(d):
            cur_dst_path = Path(d)
            try:
                cur_dst_path.unlink(missing_ok=True)
            except IsADirectoryError:
                shutil.rmtree(cur_dst_path)

        delete_file_or_dir(self.dst_path)  # delete any zip'd bundle file
        self.dst_path = str(self.opts["dst_path"])  # reset the state
        delete_file_or_dir(self.dst_path)  # delete any unzipped bundle directory


@click.group()
def cli():
    """Define click group."""


@cli.command()
@click.option(
    "--charm-list", required=True, help="path to a file with list of charms in YAML"
)
@click.option("--layer-list", required=True, help="list of layers in YAML format")
@click.option("--layer-index", required=True, help="Charm layer index")
@click.option(
    "--charm-branch",
    required=True,
    help="Git branch to build charm from",
    default="",
)
@click.option(
    "--layer-branch",
    required=True,
    help="Git branch to pull layers/interfaces from",
    default="main",
)
@click.option(
    "--resource-spec", required=True, help="YAML Spec of resource keys and filenames"
)
@click.option(
    "--filter-by-tag",
    required=True,
    help="only build for charms matching a tag, comma separate list",
    multiple=True,
)
@click.option(
    "--track", required=True, help="track to promote charm to", default="latest"
)
@click.option(
    "--to-channel", required=True, help="channel to promote charm to", default="edge"
)
@click.option("--force", is_flag=True)
def build(
    charm_list,
    layer_list,
    layer_index,
    charm_branch,
    layer_branch,
    resource_spec,
    filter_by_tag,
    track,
    to_channel,
    force,
):
    """Build a set of charms and publish with their resources."""
    cmd_ok("which charm", echo=lambda m: click.echo(f"charm -> {m}"))
    cmd_ok("which charmcraft", echo=lambda m: click.echo(f"charmcraft -> {m}"))

    build_env = BuildEnv(build_type=BuildType.CHARM)
    build_env.db["build_args"] = {
        "artifact_list": charm_list,
        "layer_list": layer_list,
        "layer_index": layer_index,
        "branch": charm_branch,
        "layer_branch": layer_branch,
        "resource_spec": resource_spec,
        "filter_by_tag": list(filter_by_tag),
        "track": track,
        "to_channel": to_channel,
        "force": force,
    }
    build_env.clean()
    build_env.pull_layers()

    entities = []
    for charm_map in build_env.artifacts:
        for charm_name, charm_opts in charm_map.items():
            if not any(match in filter_by_tag for match in charm_opts["tags"]):
                continue

            charm_entity = BuildEntity(build_env, charm_name, charm_opts)
            entities.append(charm_entity)
            click.echo(f"Queued {charm_entity.entity} for building")

    failed_entities = []

    for entity in entities:
        entity.echo("Starting")
        try:
            entity.setup()
            entity.echo(f"Details: {entity}")

            if not build_env.force:
                if not entity.has_changed:
                    continue
            else:
                entity.echo("Build forced.")

            entity.charm_build()

            entity.push()
            entity.attach_resources()
            entity.promote(to_channels=build_env.to_channels)
        except Exception:
            entity.echo(traceback.format_exc())
            failed_entities.append(entity)
        finally:
            entity.echo("Stopping")

    if any(failed_entities):
        count = len(failed_entities)
        plural = "s" if count > 1 else ""
        raise SystemExit(
            f"Encountered {count} Charm Build Failure{plural}:\n\t"
            + ", ".join(ch.name for ch in failed_entities)
        )

    build_env.save()


@cli.command()
@click.option("--bundle-list", required=True, help="list of bundles in YAML format")
@click.option(
    "--bundle-branch",
    default="main",
    required=True,
    help="Upstream branch to build bundles from",
)
@click.option(
    "--filter-by-tag",
    required=True,
    help="only build for charms matching a tag, comma separate list",
    multiple=True,
)
@click.option(
    "--bundle-repo",
    required=True,
    help="upstream repo for bundle builder",
    default="https://github.com/charmed-kubernetes/bundle.git",
)
@click.option(
    "--track", required=True, help="track to promote charm to", default="latest"
)
@click.option(
    "--to-channel", required=True, help="channels to promote bundle to", default="edge"
)
def build_bundles(
    bundle_list, bundle_branch, filter_by_tag, bundle_repo, track, to_channel
):
    """Build list of bundles from a specific branch according to filters."""
    build_env = BuildEnv(build_type=BuildType.BUNDLE)
    build_env.db["build_args"] = {
        "artifact_list": bundle_list,
        "branch": bundle_branch,
        "filter_by_tag": list(filter_by_tag),
        "track": track,
        "to_channel": to_channel,
    }

    build_env.clean()
    default_repo_dir = build_env.default_repo_dir
    cmd_ok(f"git clone --branch {bundle_branch} {bundle_repo} {default_repo_dir}")

    entities = []
    for bundle_map in build_env.artifacts:
        for bundle_name, bundle_opts in bundle_map.items():
            if not any(match in filter_by_tag for match in bundle_opts["tags"]):
                continue
            if "downstream" in bundle_opts:
                bundle_opts["sub-repo"] = bundle_name
                bundle_opts["src_path"] = build_env.repos_dir / bundle_name
            else:
                bundle_opts["src_path"] = build_env.default_repo_dir
            bundle_opts["dst_path"] = build_env.bundles_dir / bundle_name

            build_entity = BundleBuildEntity(build_env, bundle_name, bundle_opts)
            entities.append(build_entity)

    for entity in entities:
        entity.echo("Starting")
        try:
            if "downstream" in entity.opts:
                # clone bundle repo override
                entity.setup()
            entity.echo(f"Details: {entity}")
            for channel in build_env.to_channels:
                entity.bundle_build(channel)
                entity.push()
                entity.promote(to_channels=[channel])
                entity.reset_dst_path()
        finally:
            entity.echo("Stopping")

    build_env.save()


@cli.command()
@click.option("--charm-list", required=True, help="path to charm list YAML")
@click.option(
    "--filter-by-tag",
    required=True,
    help="only build for charms matching a tag, comma separate list",
    multiple=True,
)
@click.option(
    "--from-channel",
    default="unpublished",
    required=True,
    help="Charm channel to publish from",
)
@click.option("--to-channel", required=True, help="Charm channel to publish to")
def promote(charm_list, filter_by_tag, from_channel, to_channel):
    """
    Promote channel for a set of charms filtered by tag.
    """
    build_env = BuildEnv(build_type=BuildType.CHARM)
    build_env.db["build_args"] = {
        "artifact_list": charm_list,
        "filter_by_tag": list(filter_by_tag),
        "to_channel": to_channel,
        "from_channel": from_channel,
    }
    build_env.clean()
    return build_env.promote_all(
        from_channel=from_channel, to_channels=build_env.to_channels
    )


if __name__ == "__main__":
    cli()<|MERGE_RESOLUTION|>--- conflicted
+++ resolved
@@ -69,15 +69,8 @@
         )
 
     @classmethod
-<<<<<<< HEAD
-    def mk(cls, rel: str|float) -> "Release":
-        if isinstance(rel, float):
-            rel = str(rel)
-        has_risk = rel.split("/")
-=======
-    def mk(cls, rel: str) -> "Release":
+    def mk(cls, rel: Union[str, float]) -> "Release":
         has_risk = str(rel).split("/")
->>>>>>> cfd628ad
         if len(has_risk) == 2:
             track, risk = has_risk
         else:
@@ -124,8 +117,8 @@
         assert "1.24/edge" in ChannelRange(None, None)              # No bounds
     """
 
-    _min: Optional[str|float]
-    _max: Optional[str|float]
+    _min: Optional[Union[str, float]]
+    _max: Optional[Union[str, float]]
 
     @property
     def min(self) -> Optional[Release]:
