--- conflicted
+++ resolved
@@ -715,10 +715,6 @@
             charmcraft_script = Path("jobs") / "build-charms" / "charmcraft-build.sh"
             self.echo(f"Building with: {charmcraft_script}")
             repository = f"https://github.com/{self.downstream}"
-<<<<<<< HEAD
-=======
-            self.dst_path += ".charm"
->>>>>>> 71589de2
             with set_env(
                 REPOSITORY=repository,
                 BRANCH=self.branch,
