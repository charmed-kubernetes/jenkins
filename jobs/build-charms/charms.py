# -*- coding: utf-8 -*-
"""
charms.py - Interface to building and publishing charms.

Make sure that charm environments variables are set appropriately

CHARM_BUILD_DIR, CHARM_LAYERS_DIR, CHARM_INTERFACES_DIR

See `charm build --help` for more information.

Usage:

  tox -e py36 -- python3 jobs/build-charms/charms.py build \
     --charm-list jobs/includes/charm-support-matrix.inc \
     --resource-spec jobs/build-charms/resource-spec.yaml

  tox -e py36 -- python3 jobs/build-charms/charms.py --help
"""

import os
import traceback
from io import BytesIO
import zipfile
from pathlib import Path
from sh.contrib import git
from cilib.git import default_gh_branch
from cilib.enums import SNAP_K8S_TRACK_MAP, K8S_SERIES_MAP, K8S_CHARM_SUPPORT_ARCHES
from cilib.service.aws import Store
from cilib.run import cmd_ok, capture, script
from datetime import datetime
from dataclasses import dataclass
from enum import Enum
from types import SimpleNamespace
from typing import List, Mapping, Optional, Union

from pathos.threading import ThreadPool
from pprint import pformat
import click
import shutil
import sh
import yaml
import json
import requests
import re


RISKS = ["stable", "candidate", "beta", "edge"]


@dataclass
class Release:
    """Representation of Charm or Snap Release version."""

    major: int
    minor: int
    risk: Optional[str]

    def __str__(self):
        risk = ""
        if self.risk:
            risk = f"/{self.risk}" if self.risk.lower() in RISKS else ""
        return f"{self.major}.{self.minor}{risk}"

    def _as_cmp(self):
        return (
            self.major,
            self.minor,
            RISKS[::-1].index(self.risk.lower()) + 1 if self.risk else 0,
        )

    @classmethod
    def mk(cls, rel: str) -> "Release":
        has_risk = rel.split("/")
        if len(has_risk) == 2:
            track, risk = has_risk
        else:
            track, risk = has_risk[0], None
        return cls(*map(int, track.split(".")), risk)

    def __eq__(self, other: "Release") -> bool:
        return self._as_cmp() == other._as_cmp()

    def __gt__(self, other: "Release") -> bool:
        return self._as_cmp() > other._as_cmp()

    def __lt__(self, other: "Release") -> bool:
        return self._as_cmp() < other._as_cmp()


def matched_numerical_channel(
    risk: str, track_map: Mapping[str, List[str]]
) -> Optional[str]:
    """
    Given a risk, provide the most recently available channel matching that risk.

    @param risk: one of the 4 Risks
    @param track_map: mapping of kubernetes releases to available channels
    """
    if risk in RISKS:
        versions = ((Release.mk(k), v) for k, v in track_map.items())
        ordered = sorted(versions, reverse=True)
        for release, tracks in ordered:
            chan = f"{release}/{risk}"
            if chan in tracks:
                return chan


@dataclass
class ChannelRange:
    """Determine if channel is within a channel range.

    Usage:
        assert "latest/edge" in ChannelRange("1.18", "1.25/stable") # latest/<anything> is ignored
        assert "1.24/edge" in ChannelRange("1.18", "1.25/stable")   # within bounds inclusively
        assert "1.24/edge" in ChannelRange("1.18", None)            # No upper bound
        assert "1.24/edge" in ChannelRange(None, "1.25/stable")     # No lower bound
        assert "1.24/edge" in ChannelRange(None, None)              # No bounds
    """

    _min: Optional[str]
    _max: Optional[str]

    @property
    def min(self) -> Optional[Release]:
        """Release object representing the minimum."""
        return self._min and Release.mk(self._min)

    @property
    def max(self) -> Optional[Release]:
        """Release object representing the maximum."""
        return self._max and Release.mk(self._max)

    def __contains__(self, other: Union[str, Release]) -> bool:
        """Implements comparitor."""
        if isinstance(other, str) and other.startswith("latest"):
            return True
        if not isinstance(other, Release):
            other = Release.mk(str(other))
        if self.min and other < self.min:
            return False
        if self.max and other > self.max:
            return False
        return True


def generate_manifest(reactive_charm, archs):
    """Generate a manifest.yaml for a reactive charm.

<<<<<<< HEAD
    Charmhub requires a manifest.yaml in order to identify
    ubuntu series starting with jammy.
=======
    Charmhub requires a manifest.yaml
>>>>>>> 067fc32c
    """
    metadata_path = Path(reactive_charm) / "metadata.yaml"
    manifest_path = Path(reactive_charm) / "manifest.yaml"
    if not metadata_path.exists() or manifest_path.exists():
        return

<<<<<<< HEAD
    class NoAliasDumper(yaml.SafeDumper):
        """Prevent yaml aliases in manifest.yaml"""
        def ignore_aliases(self, _data):
            return True

=======
>>>>>>> 067fc32c
    def _generate_base(series: str):
        return {
            "architectures": archs,
            "channel": K8S_SERIES_MAP[series.lower()],
            "name": "ubuntu",
        }

    manifest = {
        "analysis": {
            "attributes": [
                {"name": "language", "result": "python"},
                {"name": "framework", "result": "reactive"},
            ],
        },
        "charmcraft-started-at": "2022-07-14T00:00:00.000000Z",
        "charmcraft-version": "1.7.1",
    }

    metadata = yaml.safe_load(metadata_path.read_bytes())
    manifest["bases"] = [_generate_base(series) for series in metadata["series"]]
    with manifest_path.open("w") as fwrite:
<<<<<<< HEAD
        yaml.dump(manifest, fwrite, Dumper=NoAliasDumper)
    return manifest_path
=======
        yaml.safe_dump(manifest, fwrite)
>>>>>>> 067fc32c


class BuildException(Exception):
    """Define build Exception."""


class BuildType(Enum):
    """Enumeration for the build type."""

    CHARM = 1
    BUNDLE = 2


class LayerType(Enum):
    """Enumeration for the layer type."""

    LAYER = 1
    INTERFACE = 2


def _next_match(seq, predicate=lambda _: _, default=None):
    """Finds the first item of an iterable matching a predicate, or default if none exists."""
    return next(filter(predicate, seq), default)


class _WrappedCmd:
    def __init__(self, entity, runner):
        self._echo = entity.echo
        self._run = runner


class CharmCmd(_WrappedCmd):
    def __init__(self, entity):
        super().__init__(entity, sh.charm.bake(_tee=True, _out=entity.echo))
        self.charm = self._run

    def build(self, *args, **kwargs):
        ret = self.charm.build(*args, **kwargs)
        assert not getattr(ret, "ok", None), "sh lib added an 'ok' attribute"
        ret.ok = True
        return ret


class CharmcraftCmd(_WrappedCmd):
    def __init__(self, entity):
        super().__init__(entity, sh.charmcraft.bake(_tee=True, _out=entity.echo))
        self.charmcraft = self._run

    def pack(self, *args, **kwargs):
        try:
            ret = self.charmcraft.pack(*args, **kwargs)
        except sh.ErrorReturnCode:
            self._echo(f"Failed to pack bundle in {kwargs.get('_cwd')}")
            raise
        (entity,) = re.findall(r"Created '(\S+)'", ret.stdout.decode(), re.MULTILINE)
        entity = Path(entity)
        self._echo(f"Packed Bundle :: {entity.name:^35}")
        return entity


class _CharmHub(CharmcraftCmd):
    STATUS_RESOURCE = re.compile(r"(\S+) \(r(\d+)\)")

    @staticmethod
    def _table_to_list(header, body):
        if not body:
            return []
        rows = []
        titles = [title for title in re.split(r"\s{2,}", header) if title]
        for line in body:
            row, head = {}, line
            for key in reversed(titles):
                head, *value = head.strip().rsplit("  ", 1)
                head, value = (head, value[0]) if value else ("", head.strip())
                row[key] = value or rows[-1].get(key)
            rows.append(row)
        return rows

    @staticmethod
    def info(name, **query):
        url = f"https://api.charmhub.io/v2/charms/info/{name}"
        resp = requests.get(url, params=query)
        return resp.json()

    def status(self, charm_entity):
        """Read CLI Table output from charmcraft status and parse."""
        charm_status = self.charmcraft.status(charm_entity)
        header, *body = charm_status.stdout.decode().splitlines()
        channel_status = self._table_to_list(header, body)

        for idx, row in enumerate(channel_status):
            resources = row.get("Resources", "")
            if resources == "-":
                row["Resources"] = []
            elif resources == "↑":
                row["Resources"] = channel_status[idx - 1]["Resources"]
            else:
                row["Resources"] = dict(self.STATUS_RESOURCE.findall(resources))
        return channel_status

    def revisions(self, charm_entity):
        """Read CLI Table output from charmcraft revisions and parse."""
        charm_status = self.charmcraft.revisions(charm_entity)
        header, *body = charm_status.stdout.decode().splitlines()
        return self._table_to_list(header, body)

    def resources(self, charm_entity):
        """Read CLI Table output from charmcraft resources and parse."""
        charmcraft_out = self.charmcraft.resources(charm_entity)
        header, *body = charmcraft_out.stdout.decode().splitlines()
        return self._table_to_list(header, body)

    def resource_revisions(self, charm_entity, resource):
        """Read CLI Table output from charmcraft resource-revisions and parse."""
        charmcraft_out = self.charmcraft("resource-revisions", charm_entity, resource)
        header, *body = charmcraft_out.stdout.decode().splitlines()
        return self._table_to_list(header, body)

    def _unpublished_revisions(self, charm_entity):
        """
        Get the most recent non-released version.

        It is possible no unreleased charm exists.
        It is possible multiple unreleased versions exist since the last released one
        We want ONLY the most recent of that list

        This also gathers the most recently published resource, whether
        it is associated with a particular prior release or not.
        """
        charm_status = []
        unpublished_rev = _next_match(
            self.revisions(charm_entity),
            predicate=lambda rev: rev["Status"] != "released",
        )
        if unpublished_rev:
            charm_resources = [
                rsc
                for rsc in self.resources(charm_entity)
                if rsc["Charm Rev"] == unpublished_rev["Revision"]
            ]
            unpublished_rev["Resources"] = {
                resource["Resource"]: _next_match(
                    self.resource_revisions(charm_entity, resource["Resource"]),
                    default=dict(),
                ).get("Revision")
                for resource in charm_resources
            }
            charm_status = [unpublished_rev]
        return charm_status

    def promote(self, charm_entity, from_channel, to_channels):
        self._echo(
            f"Promoting :: {charm_entity:^35} :: from:{from_channel} to: {to_channels}"
        )
        if from_channel == "unpublished":
            charm_status = self._unpublished_revisions(charm_entity)
        else:
            charm_status = [
                row
                for row in self.status(charm_entity)
                if f"{row['Track']}/{row['Channel']}" == from_channel
            ]

        calls = set()
        for row in charm_status:
            revision, resources = row["Revision"], row["Resources"]
            resource_args = (
                f"--resource={name}:{rev}" for name, rev in resources.items() if rev
            )
            calls.add(
                (
                    charm_entity,
                    f"--revision={revision}",
                    *(f"--channel={chan}" for chan in to_channels),
                    *resource_args,
                )
            )
        for args in calls:
            self.charmcraft.release(*args)

    def upload(self, dst_path):
        out = self.charmcraft.upload(dst_path)
        (revision,) = re.findall(
            r"Revision (\d+) of ", out.stdout.decode(), re.MULTILINE
        )
        self._echo(f"Pushing   :: returns {out.stdout or out.stderr}")
        return revision

    def upload_resource(self, charm_entity, resource_name, resource):
        kwargs = dict([resource])
        self.charmcraft("upload-resource", charm_entity, resource_name, **kwargs)


class BuildEnv:
    """Charm or Bundle build data class."""

    REV = re.compile("rev: ([a-zA-Z0-9]+)")

    def __new__(cls, *args, **kwargs):
        """Initialize class variables used during the build from the CI environment."""
        try:
            cls.base_dir = Path(os.environ.get("CHARM_BASE_DIR"))
            cls.build_dir = Path(os.environ.get("CHARM_BUILD_DIR"))
            cls.layers_dir = Path(os.environ.get("CHARM_LAYERS_DIR"))
            cls.interfaces_dir = Path(os.environ.get("CHARM_INTERFACES_DIR"))
            cls.charms_dir = Path(os.environ.get("CHARM_CHARMS_DIR"))
            cls.work_dir = Path(os.environ.get("WORKSPACE"))
            cls.tmp_dir = cls.work_dir / "tmp"
            cls.home_dir = Path(os.environ.get("HOME"))
        except TypeError as ex:
            raise BuildException(
                "CHARM_BUILD_DIR, CHARM_LAYERS_DIR, CHARM_INTERFACES_DIR, WORKSPACE, HOME: "
                "Unable to find some or all of these charm build environment variables."
            ) from ex
        return super(BuildEnv, cls).__new__(cls)

    def __init__(self, build_type):
        """Create a BuildEnv to hold/save build metadata."""
        self.store = Store("BuildCharms")
        self.now = datetime.utcnow()
        self.build_type = build_type
        self.db = {}
        self.clean_dirs = tuple()

        # poison base_dir to prevent `git rev-parse` from working in this subdirectory
        (self.base_dir / ".git").touch(0o664, exist_ok=True)

        if self.build_type == BuildType.CHARM:
            self.db_json = Path("buildcharms.json")
            self.repos_dir = None
            self.clean_dirs = (self.layers_dir, self.interfaces_dir, self.charms_dir)

        elif self.build_type == BuildType.BUNDLE:
            self.db_json = Path("buildbundles.json")
            self.repos_dir = self.tmp_dir / "repos"
            self.bundles_dir = self.tmp_dir / "bundles"
            self.default_repo_dir = self.repos_dir / "bundles-kubernetes"
            self.clean_dirs = (self.repos_dir, self.bundles_dir)

        if not self.db.get("build_datetime", None):
            self.db["build_datetime"] = self.now.strftime("%Y/%m/%d")

        # Reload data from current day
        response = self.store.get_item(
            Key={"build_datetime": self.db["build_datetime"]}
        )
        if response and "Item" in response:
            self.db = response["Item"]

    def clean(self):
        for each in self.clean_dirs:
            if each.exists():
                shutil.rmtree(each)
            each.mkdir(parents=True)

    @property
    def layers(self):
        """List of layers defined in our jobs/includes/charm-layer-list.inc."""
        return yaml.safe_load(
            Path(self.db["build_args"]["layer_list"]).read_text(encoding="utf8")
        )

    @property
    def artifacts(self):
        """List of charms or bundles to process."""
        return yaml.safe_load(
            Path(self.db["build_args"]["artifact_list"]).read_text(encoding="utf8")
        )

    @property
    def layer_index(self):
        """Remote Layer index."""
        return self.db["build_args"].get("layer_index", None)

    @property
    def layer_branch(self):
        """Remote Layer branch."""
        return self.db["build_args"].get("layer_branch", None)

    @property
    def filter_by_tag(self):
        """Filter by tag."""
        return self.db["build_args"].get("filter_by_tag", None)

    @property
    def resource_spec(self):
        """Get Resource specs."""
        return self.db["build_args"].get("resource_spec", None)

    @property
    def to_channels(self) -> List[str]:
        """
        Returns destination channels.

        Based on the build_args for historical reasons a *risk*
        can be returned in the list of channels which implies
        latest/<risk> when necessary.

        Numerical channels will always be in the format i.ii/risk
        """
        chan = self.db["build_args"].get("to_channel", None)
        numerical = matched_numerical_channel(chan, SNAP_K8S_TRACK_MAP)
        return list(filter(None, [chan, numerical]))

    def apply_channel_bounds(self, name: str, to_channels: List[str]) -> List[str]:
        """
        Applies boundaries to a charm or bundle's target channel.

        Uses the channel-range.min and channel-range.max arguments in self.artifacts
        to filter the channels list.
        """

        entity = next((_[name] for _ in self.artifacts if name in _.keys()), {})
        range_def = entity.get("channel-range", {})
        definitions = range_def.get("min"), range_def.get("max")
        assert all(isinstance(_, (str, type(None))) for _ in definitions)
        channel_range = ChannelRange(*definitions)
        return [channel for channel in to_channels if channel in channel_range]

    @property
    def from_channel(self):
        """Get source channel."""
        return self.db["build_args"].get("from_channel", None)

    @property
    def force(self):
        """Get if we should force a build."""
        return self.db["build_args"].get("force", None)

    def echo(self, msg):
        """Click echo wrapper."""
        click.echo(f"[BuildEnv] {msg}")

    def save(self):
        """Store build metadata into stateful db."""
        self.echo("Saving build")
        self.echo(dict(self.db))
        self.db_json.write_text(json.dumps(dict(self.db)))
        self.store.put_item(Item=dict(self.db))

    def promote_all(self, from_channel="unpublished", to_channels=("edge",)):
        """Promote set of charm artifacts in charmhub."""
        for charm_map in self.artifacts:
            for charm_name, charm_opts in charm_map.items():
                if not any(match in self.filter_by_tag for match in charm_opts["tags"]):
                    continue
                to_channels = self.apply_channel_bounds(charm_name, to_channels)
                _CharmHub(self).promote(charm_name, from_channel, to_channels)

    def download(self, layer_name):
        """Pull layer source from the charm store."""
        out = capture(
            f"charm pull-source -i {self.layer_index} -b {self.layer_branch} {layer_name}"
        )
        self.echo(f"-  {out.stdout.decode()}")
        layer_manifest = {
            "rev": self.REV.search(out.stdout.decode()).group(1),
            "url": layer_name,
        }
        return layer_manifest

    def pull_layers(self):
        """Clone all downstream layers to be processed locally when doing charm builds."""
        layers_to_pull = []
        for layer_map in self.layers:
            layer_name = list(layer_map.keys())[0]

            if layer_name == "layer:index":
                continue

            layers_to_pull.append(layer_name)

        pool = ThreadPool()
        results = pool.map(self.download, layers_to_pull)

        self.db["pull_layer_manifest"] = [result for result in results]


class BuildEntity:
    """The Build data class."""

    def __init__(self, build, name, opts):
        """
        Represent a charm or bundle which should be built and published.

        @param BuildEnv build:
        @param str name: Name of the charm
        @param dict[str,str] opts:
        @param str default_store:
        """
        # Build env
        self.build = build

        # Bundle or charm name
        self.name = name
        self.channel = self.build.db["build_args"]["to_channel"]
        self.reactive = False
        if self.build.build_type == BuildType.CHARM:
            self.type = "Charm"
            self.checkout_path = build.charms_dir / self.name
        elif self.build.build_type == BuildType.BUNDLE:
            self.type = "Bundle"
            self.checkout_path = build.repos_dir / opts.get("sub-repo", "")

        src_path = self.checkout_path / opts.get("subdir", "")

        self.downstream = opts.get("downstream")

        # prefer the jenkins build_args branch
        branch = self.build.db["build_args"].get("branch")

        if not branch:
            # if there is no branch build arg, use the branch value from the charm stanza
            branch = opts.get("branch")

        if not branch and self.downstream:
            # if branch not specified, use repo's default branch
            auth = os.environ.get("CDKBOT_GH_USR"), os.environ.get("CDKBOT_GH_PSW")
            branch = default_gh_branch(self.downstream, ignore_errors=True, auth=auth)

        self.branch = branch or "main"

        self.layer_path = src_path / "layer.yaml"
        self.src_path = str(src_path.absolute())
        self.dst_path = str(Path(self.src_path) / f"{self.name}.charm")

        # Bundle or charm opts as defined in the layer include
        self.opts = opts
        self.namespace = opts.get("namespace")

        # Entity path, ie. kubernetes-worker
        self.entity = name

        # Entity path with current revision (from target channel)
        self.full_entity = self._get_full_entity()

        # Entity path with new revision (from pushing)
        self.new_entity = None

    def __str__(self):
        """Represent build entity as a string."""
        return f"<BuildEntity: {self.name} ({self.full_entity}) (reactive charm: {self.reactive})>"

    def echo(self, msg):
        """Click echo wrapper."""
        click.echo(f"[{self.name}] {msg}")

    def _get_full_entity(self):
        """Grab identifying revision for charm's channel."""
        return f"{self.entity}:{self.channel}"

    def download(self, fname):
        """Fetch single file from associated store/charm/channel."""
        if not self.full_entity:
            return None
        name, channel = self.full_entity.rsplit(":")
        info = _CharmHub.info(
            name, channel=channel, fields="default-release.revision.download.url"
        )
        try:
            url = info["default-release"]["revision"]["download"]["url"]
        except (KeyError, TypeError):
            self.echo(f"Failed to find in charmhub.io \n{info}")
            return None
        self.echo(f"Downloading {fname} from {url}")
        resp = requests.get(url, stream=True)
        if resp.ok:
            yaml_file = zipfile.Path(BytesIO(resp.content)) / fname
            return yaml.safe_load(yaml_file.read_text())
        self.echo(f"Failed to read {fname} due to {resp.status_code} - {resp.content}")

    def version_identification(self, source):
        comparisons = ["rev", "url"]
        version_id = []
        if not self.reactive and source == "local":
            version_id = [{"rev": self.commit(short=True), "url": self.entity}]
        elif not self.reactive and source == "remote":
            info = _CharmHub.info(
                self.name,
                channel=self.channel,
                fields="default-release.revision.version",
            )
            version = info.get("default-release", {}).get("revision", {}).get("version")
            version_id = [{"rev": version, "url": self.entity}] if version else None
        elif self.reactive and source == "local":
            version_id = [
                {k: curr[k] for k in comparisons}
                for curr in self.build.db["pull_layer_manifest"]
            ]

            # Check the current git cloned charm repo commit and add that to
            # current pull-layer-manifest as that would not be known at the
            # time of pull_layers
            version_id.append({"rev": self.commit(), "url": self.name})
        elif self.reactive and source == "remote":
            build_manifest = self.download(".build.manifest")
            if not build_manifest:
                self.echo("No build.manifest located.")
                version_id = None
            else:
                version_id = [
                    {k: i[k] for k in comparisons} for i in build_manifest["layers"]
                ]
        else:
            self.echo(f"Unexpected source={source} for determining version")
        return version_id

    @property
    def has_changed(self):
        """Determine if the charm/layers commits have changed since last publish."""
        local = self.version_identification("local")
        remote = self.version_identification("remote")

        if remote is None:
            self.echo("No released versions in charmhub. Building...")
            return True

        the_diff = [rev for rev in remote if rev not in local]
        if the_diff:
            self.echo(f"Changes found {the_diff}")
            return True

        self.echo(f"No changes found in {self.entity}")
        return False

    def commit(self, short=False):
        """Commit hash of downstream repo."""
        if not Path(self.src_path).exists():
            raise BuildException(f"Could not locate {self.src_path}")
        if short:
            git_commit = git("describe", dirty=True, always=True, _cwd=self.src_path)
        else:
            git_commit = git("rev-parse", "HEAD", _cwd=self.src_path)
        return git_commit.stdout.decode().strip()

    def _read_metadata_resources(self):
        if self.dst_path.endswith(".charm"):
            metadata_path = zipfile.Path(self.dst_path) / "metadata.yaml"
        else:
            metadata_path = Path(self.dst_path) / "metadata.yaml"
        metadata = yaml.safe_load(metadata_path.read_text())
        return metadata.get("resources", {})

    def setup(self):
        """Set up directory for charm build."""
        repository = f"https://github.com/{self.downstream}"
        self.echo(f"Cloning repo from {repository} branch {self.branch}")

        os.makedirs(self.checkout_path)
        ret = cmd_ok(
            f"git clone --branch {self.branch} {repository} {self.checkout_path}",
            echo=self.echo,
        )
        if not ret.ok:
            raise BuildException("Clone failed")

        self.reactive = self.layer_path.exists()

    def charm_build(self):
        """Perform a build against charm/bundle."""
        lxc = os.environ.get("charmcraft_lxc")
        ret = SimpleNamespace(ok=False)
        if "override-build" in self.opts:
            self.echo("Override build found, running in place of charm build.")
            ret = script(
                self.opts["override-build"],
                cwd=self.src_path,
                charm=self.name,
                echo=self.echo,
            )
        elif self.reactive:
            supported_architectures = (
                self.opts.get("architectures") or K8S_CHARM_SUPPORT_ARCHES
            )
<<<<<<< HEAD
            manifest_path = generate_manifest(self.src_path, supported_architectures)
            if manifest_path:
                self.echo(f"Manifest path generated: {manifest_path}")
            else:
                self.echo("Manifest path not generated.")
=======
            generate_manifest(self.src_path, supported_architectures)
>>>>>>> 067fc32c
            args = "-r --force -i https://localhost --charm-file"
            self.echo(f"Building with: charm build {args}")
            ret = CharmCmd(self).build(*args.split(), _cwd=self.src_path)
        elif lxc:
            self.echo(f"Building in container {lxc}")
            repository = f"https://github.com/{self.downstream}"
            charmcraft_script = (
                "#!/bin/bash -eux\n"
                f"source {Path(__file__).parent / 'charmcraft-lib.sh'}\n"
                f"ci_charmcraft_pack {lxc} {repository} {self.branch} {self.opts.get('subdir', '')}\n"
                f"ci_charmcraft_copy {lxc} {self.dst_path}\n"
            )
            ret = script(charmcraft_script, echo=self.echo)
        else:
            self.echo("No 'charmcraft_lxc' container available")

        if not ret.ok:
            self.echo("Failed to build, aborting")
            raise BuildException(f"Failed to build {self.name}")

    def push(self):
        """Pushes a built charm to Charmhub."""
        if "override-push" in self.opts:
            self.echo("Override push found, running in place of charm push.")
            args = dict(
                cwd=self.src_path,
                charm=self.name,
                echo=self.echo,
            )
            if self.namespace:
                args["namespace"] = self.namespace
            script(self.opts["override-push"], **args)
            return

        self.echo(
            f"Pushing {self.type}({self.name}) from {self.dst_path} to {self.entity}"
        )
        self.new_entity = _CharmHub(self).upload(self.dst_path)

    def attach_resources(self):
        """Assemble charm's resources and associate in charmhub."""
        out_path = Path(self.src_path) / "tmp"
        os.makedirs(str(out_path), exist_ok=True)
        resource_spec = yaml.safe_load(Path(self.build.resource_spec).read_text())
        resource_spec = resource_spec.get(self.name, {})
        context = dict(
            src_path=self.src_path,
            out_path=out_path,
        )

        # Build any custom resources.
        resource_builder = self.opts.get("build-resources", None)
        if resource_builder and not resource_spec:
            raise BuildException(
                f"Custom build-resources specified for {self.name} but no spec found"
            )
        if resource_builder:
            resource_builder = resource_builder.format(**context)
            self.echo("Running custom build-resources")
            ret = script(resource_builder, echo=self.echo)
            if not ret.ok:
                raise BuildException("Failed to build custom resources")

        for name, details in self._read_metadata_resources().items():
            resource_fmt = resource_spec.get(name)
            if not resource_fmt:
                # ignore pushing a resource not defined in `resource_spec`
                continue
            if details["type"] == "oci-image":
                upstream_source = details.get("upstream-source")
                if upstream_source:
                    # Pull any `upstream-image` annotated resources.
                    self.echo(f"Pulling {upstream_source}...")
                    sh.docker.pull(upstream_source)
                    resource_fmt = upstream_source
                resource_spec[name] = ("image", resource_fmt)
            elif details["type"] == "file":
                resource_spec[name] = (
                    "filepath",
                    resource_fmt.format(**context),
                )

        self.echo(f"Attaching resources:\n{pformat(resource_spec)}")
        # Attach all resources.
        for resource_name, resource in resource_spec.items():
            _CharmHub(self).upload_resource(self.entity, resource_name, resource)

    def promote(self, from_channel="unpublished", to_channels=("edge",)):
        """Promote charm and its resources from a channel to another."""
        track = self.build.db["build_args"].get("track") or "latest"
        ch_channels = [
            f"{track}/{chan.lower()}"
            if (chan.lower() in RISKS and from_channel == "unpublished")
            else chan
            for chan in to_channels
        ]
        ch_channels = self.build.apply_channel_bounds(self.entity, ch_channels)
        _CharmHub(self).promote(self.entity, from_channel, ch_channels)


class BundleBuildEntity(BuildEntity):
    """Overrides BuildEntity with bundle specific methods."""

    def __init__(self, *args, **kwargs):
        """Create a BuildEntity for Charm Bundles."""
        super().__init__(*args, **kwargs)
        self.type = "Bundle"
        self.src_path = str(self.opts["src_path"])
        self.dst_path = str(self.opts["dst_path"])

    @property
    def has_changed(self):
        """Determine if this bundle has changes to include in a new push."""
        remote_bundle = self.download("bundle.yaml")

        local_built_bundle = yaml.safe_load(
            (Path(self.dst_path) / "bundle.yaml").read_text(encoding="utf8")
        )

        if remote_bundle != local_built_bundle:
            self.echo("Local bundle differs.")
            return True

        self.echo(f"No differences found, not pushing new bundle {self.entity}")
        return False

    def bundle_build(self, to_channel):
        if not self.opts.get("skip-build"):
            cmd = f"{self.src_path}/bundle -n {self.name} -o {self.dst_path} -c {to_channel} {self.opts['fragments']}"
            self.echo(f"Running {cmd}")
            cmd_ok(cmd, echo=self.echo)
        else:
            # If we're not building the bundle from the repo, we have
            # to copy it to the expected output location instead.
            shutil.copytree(
                Path(self.src_path) / self.opts.get("subdir", ""), self.dst_path
            )

        # If we're building for charmhub, it needs to be packed
        dst_path = Path(self.dst_path)
        charmcraft_yaml = dst_path / "charmcraft.yaml"
        if not charmcraft_yaml.exists():
            contents = {
                "type": "bundle",
                "parts": {
                    "bundle": {
                        "prime": [
                            str(_.relative_to(dst_path))
                            for _ in dst_path.glob("**/*")
                            if _.is_file()
                        ]
                    }
                },
            }
            with charmcraft_yaml.open("w") as fp:
                yaml.safe_dump(contents, fp)
        self.dst_path = str(CharmcraftCmd(self).pack(_cwd=dst_path))

    def reset_dst_path(self):
        """Reset the dst_path in order to facilitate multiple bundle builds by the same entity."""

        def delete_file_or_dir(d):
            cur_dst_path = Path(d)
            try:
                cur_dst_path.unlink(missing_ok=True)
            except IsADirectoryError:
                shutil.rmtree(cur_dst_path)

        delete_file_or_dir(self.dst_path)  # delete any zip'd bundle file
        self.dst_path = str(self.opts["dst_path"])  # reset the state
        delete_file_or_dir(self.dst_path)  # delete any unzipped bundle directory


@click.group()
def cli():
    """Define click group."""


@cli.command()
@click.option(
    "--charm-list", required=True, help="path to a file with list of charms in YAML"
)
@click.option("--layer-list", required=True, help="list of layers in YAML format")
@click.option("--layer-index", required=True, help="Charm layer index")
@click.option(
    "--charm-branch",
    required=True,
    help="Git branch to build charm from",
    default="",
)
@click.option(
    "--layer-branch",
    required=True,
    help="Git branch to pull layers/interfaces from",
    default="main",
)
@click.option(
    "--resource-spec", required=True, help="YAML Spec of resource keys and filenames"
)
@click.option(
    "--filter-by-tag",
    required=True,
    help="only build for charms matching a tag, comma separate list",
    multiple=True,
)
@click.option(
    "--track", required=True, help="track to promote charm to", default="latest"
)
@click.option(
    "--to-channel", required=True, help="channel to promote charm to", default="edge"
)
@click.option("--force", is_flag=True)
def build(
    charm_list,
    layer_list,
    layer_index,
    charm_branch,
    layer_branch,
    resource_spec,
    filter_by_tag,
    track,
    to_channel,
    force,
):
    """Build a set of charms and publish with their resources."""
    cmd_ok("which charm", echo=lambda m: click.echo(f"charm -> {m}"))
    cmd_ok("which charmcraft", echo=lambda m: click.echo(f"charmcraft -> {m}"))

    build_env = BuildEnv(build_type=BuildType.CHARM)
    build_env.db["build_args"] = {
        "artifact_list": charm_list,
        "layer_list": layer_list,
        "layer_index": layer_index,
        "branch": charm_branch,
        "layer_branch": layer_branch,
        "resource_spec": resource_spec,
        "filter_by_tag": list(filter_by_tag),
        "track": track,
        "to_channel": to_channel,
        "force": force,
    }
    build_env.clean()
    build_env.pull_layers()

    entities = []
    for charm_map in build_env.artifacts:
        for charm_name, charm_opts in charm_map.items():
            if not any(match in filter_by_tag for match in charm_opts["tags"]):
                continue

            charm_entity = BuildEntity(build_env, charm_name, charm_opts)
            entities.append(charm_entity)
            click.echo(f"Queued {charm_entity.entity} for building")

    failed_entities = []

    for entity in entities:
        entity.echo("Starting")
        try:
            entity.setup()
            entity.echo(f"Details: {entity}")

            if not build_env.force:
                if not entity.has_changed:
                    continue
            else:
                entity.echo("Build forced.")

            entity.charm_build()

            entity.push()
            entity.attach_resources()
            entity.promote(to_channels=build_env.to_channels)
        except Exception:
            entity.echo(traceback.format_exc())
            failed_entities.append(entity)
        finally:
            entity.echo("Stopping")

    if any(failed_entities):
        count = len(failed_entities)
        plural = "s" if count > 1 else ""
        raise SystemExit(
            f"Encountered {count} Charm Build Failure{plural}:\n\t"
            + ", ".join(ch.name for ch in failed_entities)
        )

    build_env.save()


@cli.command()
@click.option("--bundle-list", required=True, help="list of bundles in YAML format")
@click.option(
    "--bundle-branch",
    default="main",
    required=True,
    help="Upstream branch to build bundles from",
)
@click.option(
    "--filter-by-tag",
    required=True,
    help="only build for charms matching a tag, comma separate list",
    multiple=True,
)
@click.option(
    "--bundle-repo",
    required=True,
    help="upstream repo for bundle builder",
    default="https://github.com/charmed-kubernetes/bundle.git",
)
@click.option(
    "--track", required=True, help="track to promote charm to", default="latest"
)
@click.option(
    "--to-channel", required=True, help="channels to promote bundle to", default="edge"
)
def build_bundles(
    bundle_list, bundle_branch, filter_by_tag, bundle_repo, track, to_channel
):
    """Build list of bundles from a specific branch according to filters."""
    build_env = BuildEnv(build_type=BuildType.BUNDLE)
    build_env.db["build_args"] = {
        "artifact_list": bundle_list,
        "branch": bundle_branch,
        "filter_by_tag": list(filter_by_tag),
        "track": track,
        "to_channel": to_channel,
    }

    build_env.clean()
    default_repo_dir = build_env.default_repo_dir
    cmd_ok(f"git clone --branch {bundle_branch} {bundle_repo} {default_repo_dir}")

    entities = []
    for bundle_map in build_env.artifacts:
        for bundle_name, bundle_opts in bundle_map.items():
            if not any(match in filter_by_tag for match in bundle_opts["tags"]):
                continue
            if "downstream" in bundle_opts:
                bundle_opts["sub-repo"] = bundle_name
                bundle_opts["src_path"] = build_env.repos_dir / bundle_name
            else:
                bundle_opts["src_path"] = build_env.default_repo_dir
            bundle_opts["dst_path"] = build_env.bundles_dir / bundle_name

            build_entity = BundleBuildEntity(build_env, bundle_name, bundle_opts)
            entities.append(build_entity)

    for entity in entities:
        entity.echo("Starting")
        try:
            if "downstream" in entity.opts:
                # clone bundle repo override
                entity.setup()
            entity.echo(f"Details: {entity}")
            for channel in build_env.to_channels:
                entity.bundle_build(channel)
                entity.push()
                entity.promote(to_channels=[channel])
                entity.reset_dst_path()
        finally:
            entity.echo("Stopping")

    build_env.save()


@cli.command()
@click.option("--charm-list", required=True, help="path to charm list YAML")
@click.option(
    "--filter-by-tag",
    required=True,
    help="only build for charms matching a tag, comma separate list",
    multiple=True,
)
@click.option(
    "--from-channel",
    default="unpublished",
    required=True,
    help="Charm channel to publish from",
)
@click.option("--to-channel", required=True, help="Charm channel to publish to")
def promote(charm_list, filter_by_tag, from_channel, to_channel):
    """
    Promote channel for a set of charms filtered by tag.
    """
    build_env = BuildEnv(build_type=BuildType.CHARM)
    build_env.db["build_args"] = {
        "artifact_list": charm_list,
        "filter_by_tag": list(filter_by_tag),
        "to_channel": to_channel,
        "from_channel": from_channel,
    }
    build_env.clean()
    return build_env.promote_all(
        from_channel=from_channel, to_channels=build_env.to_channels
    )


if __name__ == "__main__":
    cli()<|MERGE_RESOLUTION|>--- conflicted
+++ resolved
@@ -146,26 +146,20 @@
 def generate_manifest(reactive_charm, archs):
     """Generate a manifest.yaml for a reactive charm.
 
-<<<<<<< HEAD
     Charmhub requires a manifest.yaml in order to identify
     ubuntu series starting with jammy.
-=======
-    Charmhub requires a manifest.yaml
->>>>>>> 067fc32c
     """
     metadata_path = Path(reactive_charm) / "metadata.yaml"
     manifest_path = Path(reactive_charm) / "manifest.yaml"
     if not metadata_path.exists() or manifest_path.exists():
         return
 
-<<<<<<< HEAD
     class NoAliasDumper(yaml.SafeDumper):
         """Prevent yaml aliases in manifest.yaml"""
+
         def ignore_aliases(self, _data):
             return True
 
-=======
->>>>>>> 067fc32c
     def _generate_base(series: str):
         return {
             "architectures": archs,
@@ -187,12 +181,8 @@
     metadata = yaml.safe_load(metadata_path.read_bytes())
     manifest["bases"] = [_generate_base(series) for series in metadata["series"]]
     with manifest_path.open("w") as fwrite:
-<<<<<<< HEAD
         yaml.dump(manifest, fwrite, Dumper=NoAliasDumper)
     return manifest_path
-=======
-        yaml.safe_dump(manifest, fwrite)
->>>>>>> 067fc32c
 
 
 class BuildException(Exception):
@@ -767,15 +757,11 @@
             supported_architectures = (
                 self.opts.get("architectures") or K8S_CHARM_SUPPORT_ARCHES
             )
-<<<<<<< HEAD
             manifest_path = generate_manifest(self.src_path, supported_architectures)
             if manifest_path:
                 self.echo(f"Manifest path generated: {manifest_path}")
             else:
                 self.echo("Manifest path not generated.")
-=======
-            generate_manifest(self.src_path, supported_architectures)
->>>>>>> 067fc32c
             args = "-r --force -i https://localhost --charm-file"
             self.echo(f"Building with: charm build {args}")
             ret = CharmCmd(self).build(*args.split(), _cwd=self.src_path)
