# -*- coding: utf-8 -*-
"""
charms.py - Interface to building and publishing charms.

Make sure that charm environments variables are set appropriately

CHARM_BUILD_DIR, CHARM_LAYERS_DIR, CHARM_INTERFACES_DIR

See `charm build --help` for more information.

Usage:

  tox -e py36 -- python3 jobs/build-charms/charms.py build \
     --charm-list jobs/includes/charm-support-matrix.inc \
     --resource-spec jobs/build-charms/resource-spec.yaml

  tox -e py36 -- python3 jobs/build-charms/charms.py --help
"""

import os
from io import BytesIO
import zipfile
from pathlib import Path
from sh.contrib import git
from cilib.git import default_gh_branch
from cilib.service.aws import Store
from cilib.run import cmd_ok, capture, script
from datetime import datetime
from enum import Enum
from retry.api import retry_call
from types import SimpleNamespace
from pathos.threading import ThreadPool
from pprint import pformat
import click
import shutil
import sh
import yaml
import json
import requests
import re


class BuildException(Exception):
    """Define build Exception."""


class BuildType(Enum):
    """Enumeration for the build type."""

    CHARM = 1
    BUNDLE = 2


class LayerType(Enum):
    """Enumeration for the layer type."""

    LAYER = 1
    INTERFACE = 2


def _next_match(seq, predicate=lambda _: _, default=None):
    """Finds the first item of an iterable matching a predicate, or default if none exists."""
    return next(filter(predicate, seq), default)


class _CharmStore:
    def __init__(self, build_entity):
        self._echo = build_entity.echo

    def echo(self, msg):
        return self._echo(f"Charmstore - {msg}")

    def id(self, charm_entity, channel):
        try:
            charm_id = sh.charm.show(
                charm_entity, "id", channel=channel, _out=self._echo
            )
        except sh.ErrorReturnCode:
            return None
        response = yaml.safe_load(charm_id.stdout.decode().strip())
        return response["id"]["Id"]

    def resources(self, charm_id, channel):
        try:
            resources = sh.charm(
                "list-resources",
                charm_id,
                channel=channel,
                format="yaml",
                _out=self._echo,
            )
            return yaml.safe_load(resources.stdout.decode())
        except sh.ErrorReturnCode:
            return []

    def promote(self, charm_entity, from_channel, to_channel):
<<<<<<< HEAD
        self.echo(
            f"Promoting :: {charm_entity:^35} :: from:{from_channel} to: {to_channel}"
=======
        self._echo(
            f"Promoting :: {charm_entity:^35} :: from: {from_channel} to: {to_channel}"
>>>>>>> f9b4ada9
        )
        charm_id = self.id(charm_entity, from_channel)
        charm_resources = self.resources(charm_id, from_channel)
        if not charm_resources:
            self.echo("No resources for {}".format(charm_id))
        resources_args = [
            (
                "--resource",
                "{}-{}".format(resource["name"], resource["revision"]),
            )
            for resource in charm_resources
        ]
        sh.charm.release(
            charm_id, f"--channel={to_channel}", *resources_args, _out=self._echo
        )

    def grant(self, charm_id):
        self.echo(f"Setting   :: {charm_id:^35} :: permissions for read everyone")
        sh.charm.grant(charm_id, "everyone", acl="read", _out=self._echo)

    def upload(self, dst_path, entity):
        out = sh.charm.push(dst_path, entity, _out=self._echo)
        self.echo(f"Pushing   :: {entity:^35} :: returns {out.stdout or out.stderr}")

        # Output includes lots of ansi escape sequences from the docker push,
        # and we only care about the first line, which contains the url as yaml.
        out = yaml.safe_load(out.stdout.decode().strip().splitlines()[0])
        return out["url"]

    def set(self, entity, commit):
        self.echo(f"Setting {entity} metadata: {commit}")
        sh.charm.set(entity, f"commit={commit}", _out=self._echo)

    def upload_resource(self, entity, resource_name, resource):
        # If the resource is a file, populate the path where it was built.
        # If it's a custom image, it will be in Docker and this will be a no-op.
        retry_call(
            sh.charm.attach,
            fargs=[
                entity,
                f"{resource_name}={resource}",
            ],
            fkwargs={"_out": self._echo},
            delay=2,
            backoff=2,
            tries=15,
            exceptions=sh.ErrorReturnCode,
        )


class _CharmHub:
    HEADER_RE = re.compile(r"\W+\s{2}")
    STATUS_RESOURCE = re.compile(r"(\S+) \(r(\d+)\)")

    def __init__(self, build_entity):
        self._echo = build_entity.echo

    def echo(self, msg):
        return self._echo(f"Charmhub   - {msg}")

    def _table_to_list(self, header, body):
        if not body:
            return None
        rows = []
        for line in body:
            row, head = {}, line
            for key in reversed(self.HEADER_RE.split(header)):
                head, *value = head.strip().rsplit("  ", 1)
                head, value = (head, value[0]) if value else ("", head.strip())
                row[key] = value or rows[-1].get(key)
            rows.append(row)
        return rows

    @staticmethod
    def refresh(name, channel=None, architecture=None, base_channel=None):
        channel = channel or "stable"
        architecture = architecture or "amd64"
        base_channel = base_channel or "20.04"
        data = {
            "context": [],
            "actions": [
                {
                    "name": name,
                    "base": {
                        "name": "ubuntu",
                        "architecture": architecture,
                        "channel": base_channel,
                    },
                    "channel": channel,
                    "action": "install",
                    "instance-key": "charmed-kubernetes/build-charms",
                }
            ],
        }
        resp = requests.post("https://api.charmhub.io/v2/charms/refresh", json=data)
        return resp.json()

    def status(self, charm_entity):
        """Read CLI Table output from charmcraft status and parse."""
        charm_status = sh.charmcraft.status(charm_entity, _out=self._echo)
        header, *body = charm_status.stderr.decode().splitlines()
        channel_status = self._table_to_list(header, body)

        for idx, row in enumerate(channel_status):
            resources = row.get("Resources", "")
            if resources == "-":
                row["Resources"] = []
            elif resources == "↑":
                row["Resources"] = channel_status[idx - 1]["Resources"]
            else:
                row["Resources"] = dict(self.STATUS_RESOURCE.findall(resources))
        return channel_status

    def revisions(self, charm_entity):
        """Read CLI Table output from charmcraft revisions and parse."""
        charm_status = sh.charmcraft.revisions(charm_entity, _out=self._echo)
        header, *body = charm_status.stderr.decode().splitlines()
        return self._table_to_list(header, body)

    def resources(self, charm_entity):
        """Read CLI Table output from charmcraft resources and parse."""
        charmcraft_out = sh.charmcraft.resources(charm_entity, _out=self._echo)
        header, *body = charmcraft_out.stderr.decode().splitlines()
        return self._table_to_list(header, body)

    def resource_revisions(self, charm_entity, resource):
        """Read CLI Table output from charmcraft resource-revisions and parse."""
        charmcraft_out = sh.charmcraft(
            "resource-revisions", charm_entity, resource, _out=self._echo
        )
        header, *body = charmcraft_out.stderr.decode().splitlines()
        return self._table_to_list(header, body)

    def _unpublished_revisions(self, charm_entity):
        """
        Get the most recent non-released version.

        It is possible no unreleased charm exists.
        It is possible multiple unreleased versions exist since the last released one
        We want ONLY the most recent of that list

        This also gathers the most recently published resource, whether
        it is associated with a particular prior release or not.
        """
        charm_status = []
        unpublished_rev = _next_match(
            self.revisions(charm_entity),
            predicate=lambda rev: rev["Status"] != "released",
        )
        if unpublished_rev:
            charm_resources = filter(
                lambda rsc: rsc["Charm Rev"] == unpublished_rev["Version"],
                self.resources(charm_entity),
            )
            unpublished_rev["Resources"] = {
                resource["Resource"]: _next_match(
                    self.resource_revisions(charm_entity, resource["Resource"]),
                    default=dict(),
                ).get("Revision")
                for resource in charm_resources
            }
            charm_status = [unpublished_rev]
        return charm_status

    def promote(self, charm_entity, from_channel, to_channel):
        self.echo(
            f"Promoting :: {charm_entity:^35} :: from:{from_channel} to: {to_channel}"
        )
        if from_channel == "unpublished":
            charm_status = self._unpublished_revisions(charm_entity)
        else:
            charm_status = filter(
                lambda rev: rev["Channel"] == from_channel,
                self.status(charm_entity),
            )

        calls = set()
        for charm_by_base in charm_status:
            revision, resources = charm_by_base["Revision"], charm_by_base["Resources"]
            resource_args = (
                f"--resource={name}:{rev}" for name, rev in resources.items() if rev
            )
            calls.add(
                (
                    charm_entity,
                    f"--revision={revision}",
                    f"--channel={to_channel}",
                    *resource_args,
                )
            )
        for args in calls:
            sh.charmcraft.release(*args, _out=self._echo)

    def upload(self, dst_path):
        out = sh.charmcraft.upload(dst_path, _out=self._echo)
        (revision,) = re.findall(r"^Revision (\d+) of ", out.stderr.decode())
        self.echo(f"Pushing   :: returns {out.stderr or out.stdout}")
        return revision

    def upload_resource(self, charm_entity, resource_name, resource):
        kwargs = dict([resource])
        sh.charmcraft(
            "upload-resource", charm_entity, resource_name, **kwargs, _out=self._echo
        )


class BuildEnv:
    """Charm or Bundle build data class."""

    def __new__(cls, *args, **kwargs):
        """Initialize class variables used during the build from the CI environment."""
        try:
            cls.build_dir = Path(os.environ.get("CHARM_BUILD_DIR"))
            cls.layers_dir = Path(os.environ.get("CHARM_LAYERS_DIR"))
            cls.interfaces_dir = Path(os.environ.get("CHARM_INTERFACES_DIR"))
            cls.charms_dir = Path(os.environ.get("CHARM_CHARMS_DIR"))
            cls.work_dir = Path(os.environ.get("WORKSPACE"))
            cls.tmp_dir = cls.work_dir / "tmp"
            cls.home_dir = Path(os.environ.get("HOME"))
        except TypeError:
            raise BuildException(
                "CHARM_BUILD_DIR, CHARM_LAYERS_DIR, CHARM_INTERFACES_DIR, WORKSPACE, HOME: "
                "Unable to find some or all of these charm build environment variables."
            )
        return super(BuildEnv, cls).__new__(cls)

    def __init__(self, build_type):
        """Create a BuildEnv to hold/save build metadata."""
        self.store = Store("BuildCharms")
        self.now = datetime.utcnow()
        self.build_type = build_type
        self.db = {}

        if self.build_type == BuildType.CHARM:
            self.db_json = Path("buildcharms.json")
            self.repos_dir = None
        elif self.build_type == BuildType.BUNDLE:
            self.db_json = Path("buildbundles.json")
            self.repos_dir = self.tmp_dir / "repos"
            self.bundles_dir = self.tmp_dir / "bundles"
            self.default_repo_dir = self.repos_dir / "bundles-kubernetes"
            for each in (self.repos_dir, self.bundles_dir):
                if each.exists():
                    shutil.rmtree(each)
                each.mkdir(parents=True)

        if not self.db.get("build_datetime", None):
            self.db["build_datetime"] = self.now.strftime("%Y/%m/%d")

        # Reload data from current day
        response = self.store.get_item(
            Key={"build_datetime": self.db["build_datetime"]}
        )
        if response and "Item" in response:
            self.db = response["Item"]

    @property
    def layers(self):
        """List of layers defined in our jobs/includes/charm-layer-list.inc."""
        return yaml.safe_load(
            Path(self.db["build_args"]["layer_list"]).read_text(encoding="utf8")
        )

    @property
    def artifacts(self):
        """List of charms or bundles to process."""
        return yaml.safe_load(
            Path(self.db["build_args"]["artifact_list"]).read_text(encoding="utf8")
        )

    @property
    def layer_index(self):
        """Remote Layer index."""
        return self.db["build_args"].get("layer_index", None)

    @property
    def layer_branch(self):
        """Remote Layer branch."""
        return self.db["build_args"].get("layer_branch", None)

    @property
    def filter_by_tag(self):
        """Filter by tag."""
        return self.db["build_args"].get("filter_by_tag", None)

    @property
    def resource_spec(self):
        """Get Resource specs."""
        return self.db["build_args"].get("resource_spec", None)

    @property
    def to_channel(self):
        """Get destination channel."""
        return self.db["build_args"].get("to_channel", None)

    @property
    def from_channel(self):
        """Get source channel."""
        return self.db["build_args"].get("from_channel", None)

    @property
    def force(self):
        """Get if we should force a build."""
        return self.db["build_args"].get("force", None)

    def echo(self, msg):
        """Click echo wrapper."""
        click.echo(f"[BuildEnv] {msg}")

    def save(self):
        """Store build metadata into stateful db."""
        self.echo("Saving build")
        self.echo(dict(self.db))
        self.db_json.write_text(json.dumps(dict(self.db)))
        self.store.put_item(Item=dict(self.db))

    def promote_all(self, from_channel="unpublished", to_channel="edge", store="cs"):
        """Promote set of charm artifacts in the store."""
        for charm_map in self.artifacts:
            for charm_name, charm_opts in charm_map.items():
                if not any(match in self.filter_by_tag for match in charm_opts["tags"]):
                    continue
                cs_store = charm_opts.get("store") or store
                if cs_store == "cs":
                    charm_entity = f"cs:~{charm_opts['namespace']}/{charm_name}"
                    _CharmStore(self).promote(charm_entity, from_channel, to_channel)
                elif cs_store == "ch":
                    _CharmHub(self).promote(charm_name, from_channel, to_channel)

    def download(self, layer_name):
        """Pull layer source from the charm store."""
        out = capture(
            f"charm pull-source -i {self.layer_index} -b {self.layer_branch} {layer_name}"
        )
        self.echo(f"-  {out.stdout.decode()}")
        rev = re.compile("rev: ([a-zA-Z0-9]+)")
        layer_manifest = {
            "rev": rev.search(out.stdout.decode()).group(1),
            "url": layer_name,
        }
        return layer_manifest

    def pull_layers(self):
        """Clone all downstream layers to be processed locally when doing charm builds."""
        layers_to_pull = []
        for layer_map in self.layers:
            layer_name = list(layer_map.keys())[0]

            if layer_name == "layer:index":
                continue

            layers_to_pull.append(layer_name)

        pool = ThreadPool()
        results = pool.map(self.download, layers_to_pull)

        self.db["pull_layer_manifest"] = [result for result in results]


class BuildEntity:
    """The Build data class."""

    def __init__(self, build, name, opts, default_store):
        """
        Represent a charm or bundle which should be built and published.

        @param BuildEnv build:
        @param str name: Name of the charm
        @param dict[str,str] opts:
        @param str default_store:
        """
        # Build env
        self.build = build

        # Bundle or charm name
        self.name = name
        self.type = "Charm"

        self.checkout_path = build.repos_dir or build.charms_dir / self.name

        src_path = self.checkout_path / opts.get("subdir", "")

        downstream = opts.get("downstream")
        branch = opts.get("branch")

        if not branch and downstream:
            # if branch not specified, use repo's default branch
            auth = os.environ.get("CDKBOT_GH_USR"), os.environ.get("CDKBOT_GH_PSW")
            branch = default_gh_branch(downstream, ignore_errors=True, auth=auth)

        if not branch:
            # if branch not specified, use the build_args branch
            branch = self.build.db["build_args"].get("branch")

        self.branch = branch or "master"

        self.layer_path = src_path / "layer.yaml"
        self.legacy_charm = False

        self.src_path = str(src_path.absolute())
        self.dst_path = str(self.build.build_dir / self.name)

        # Bundle or charm opts as defined in the layer include
        self.opts = opts

        self.namespace = opts["namespace"]

        self.store = opts.get('store') or default_store
        if self.store == "cs":
            # Entity path, ie. cs:~containers/kubernetes-worker
            self.entity = f"cs:~{opts['namespace']}/{name}"
        elif self.store == "ch":
            # Entity path, ie. kubernetes-worker
            self.entity = opts.get("charmhub-entity") or name
        else:
            raise BuildException(f"'{self.store}' doesn't exist")

        # Entity path with current revision (from target channel)
        self.full_entity = self._get_full_entity()

        # Entity path with new revision (from pushing)
        self.new_entity = None

    def __str__(self):
        """Represent build entity as a string."""
        return f"<BuildEntity: {self.name} ({self.full_entity}) (legacy charm: {self.legacy_charm})>"

    def echo(self, msg):
        """Click echo wrapper."""
        click.echo(f"[{self.name}] {msg}")

    def _get_full_entity(self):
        """Grab identifying revision for charm's channel."""
        if self.store == "cs":
            return _CharmStore(self).id(
                self.entity, self.build.db["build_args"]["to_channel"]
            )
        else:
            return f'{self.entity}:{self.build.db["build_args"]["to_channel"]}'

    def download(self, fname):
        """Fetch single file from associated store/charm/channel."""
        if not self.full_entity:
            return None
        elif self.store == "cs":
            entity_p = self.full_entity.lstrip("cs:")
            url = f"https://api.jujucharms.com/charmstore/v5/{entity_p}/archive/{fname}"
            self.echo(f"Downloading {fname} from {url}")
            resp = requests.get(url)
            if resp.ok:
                return yaml.safe_load(resp.content.decode())
        elif self.store == "ch":
            name, channel = self.full_entity.rsplit(":")
            refreshed = _CharmHub.refresh(name, channel)
            try:
                url = refreshed["results"][0]["charm"]["download"]["url"]
            except (KeyError, TypeError):
                self.echo(f"Failed to find in charmhub.io \n{refreshed}")
                return None
            resp = requests.get(url, stream=True)
            if resp.ok:
                zip_file = zipfile.ZipFile(BytesIO(resp.content))
                return yaml.safe_load(zipfile.Path(zip_file, at=fname).read_text())

    @property
    def has_changed(self):
        """Determine if the charm/layers commits have changed since last publish to charmstore."""
        if not self.legacy_charm and self.store == "cs":
            # Operator framework charms won't have a .build.manifest and it's
            # sufficient to just compare the charm repo's commit rev.
            try:
                extra_info = yaml.safe_load(
                    sh.charm.show(
                        self.full_entity,
                        "extra-info",
                        format="yaml",
                    ).stdout.decode()
                )["extra-info"]
                old_commit = extra_info.get("commit")
                new_commit = self.commit
                changed = new_commit != old_commit
            except sh.ErrorReturnCode:
                changed = True
                old_commit = None
                new_commit = None
            if changed:
                self.echo(f"Changes found: {new_commit} (new) != {old_commit} (old)")
            else:
                self.echo(f"No changes found: {new_commit} (new) == {old_commit} (old)")
            return changed

        charmstore_build_manifest = self.download(".build.manifest")

        if not charmstore_build_manifest:
            self.echo(
                "No build.manifest located, unable to determine if any changes occurred."
            )
            return True

        current_build_manifest = [
            {"rev": curr["rev"], "url": curr["url"]}
            for curr in self.build.db["pull_layer_manifest"]
        ]

        # Check the current git cloned charm repo commit and add that to
        # current pull-layer-manifest as that would not be known at the
        # time of pull_layers
        current_build_manifest.append({"rev": self.commit, "url": self.name})

        the_diff = [
            i
            for i in charmstore_build_manifest["layers"]
            if i not in current_build_manifest
        ]
        if the_diff:
            self.echo("Changes found:")
            self.echo(the_diff)
            return True
        self.echo(f"No changes found, not building a new {self.entity}")
        return False

    @property
    def commit(self):
        """Commit hash of downstream repo."""
        if not Path(self.src_path).exists():
            raise BuildException(f"Could not locate {self.src_path}")

        git_commit = git("rev-parse", "HEAD", _cwd=self.src_path)
        return git_commit.stdout.decode().strip()

    def _read_metadata_resources(self):
        if self.legacy_charm:
            # Legacy (reactive) charms can have resources added by layers,
            # so we need to read from the built charm.
            metadata_path = Path(self.dst_path) / "metadata.yaml"
        else:
            metadata_path = Path(self.src_path) / "metadata.yaml"
        metadata = yaml.safe_load(metadata_path.read_text())
        return metadata.get("resources", {})

    def setup(self):
        """Set up directory for charm build."""
        downstream = f"https://github.com/{self.opts['downstream']}"
        self.echo(f"Cloning repo from {downstream} branch {self.branch}")

        os.makedirs(self.checkout_path)
        ret = cmd_ok(
            f"git clone --branch {self.branch} {downstream} {self.checkout_path}",
            echo=self.echo,
        )
        if not ret.ok:
            raise SystemExit("Clone failed")

        self.legacy_charm = self.layer_path.exists()
        if not self.legacy_charm:
            self.dst_path += ".charm"

    def charm_build(self):
        """Perform a build against charm/bundle."""
        ret = SimpleNamespace(ok=True)
        if "override-build" in self.opts:
            self.echo("Override build found, running in place of charm build.")
            ret = script(
                self.opts["override-build"],
                cwd=self.src_path,
                charm=self.name,
                echo=self.echo,
            )
        elif self.legacy_charm:
            args = "-r --force -i https://localhost"
            if self.store == "ch":
                args += " --charm-file"
                self.dst_path = Path(self.src_path) / f"{self.name}.charm"
            self.echo(f"Building with: charm build {args}")
            try:
                sh.charm.build(*args.split(), _cwd=self.src_path, _out=self.echo)
            except sh.ErrorReturnCode:
                ret.ok = False

        else:
            args = f"-f {self.src_path}"
            self.echo(f"Building with: charmcraft build {args}")
            try:
                sh.charmcraft.build(
                    *args.split(), _cwd=self.build.build_dir, _out=self.echo
                )
            except sh.ErrorReturnCode:
                ret.ok = False

        if not ret.ok:
            self.echo("Failed to build, aborting")
            raise SystemExit(f"Failed to build {self.name}")

    def push(self):
        """Pushes a built charm to Charm store/hub."""
        if "override-push" in self.opts:
            self.echo("Override push found, running in place of charm push.")
            script(
                self.opts["override-push"],
                cwd=self.src_path,
                charm=self.name,
                namespace=self.namespace,
                echo=self.echo,
            )
            return

        self.echo(
            f"Pushing {self.type}({self.name}) from {self.dst_path} to {self.entity}"
        )
        if self.store == "cs":
            cs = _CharmStore(self)
            self.new_entity = cs.upload(self.dst_path, self.entity)
            cs.set(self.new_entity, self.commit)
        elif self.store == "ch":
            self.new_entity = _CharmHub(self).upload(self.dst_path)

    def attach_resources(self):
        """Assemble charm's resources and associate in the store."""
        out_path = Path(self.src_path) / "tmp"
        os.makedirs(str(out_path), exist_ok=True)
        resource_spec = yaml.safe_load(Path(self.build.resource_spec).read_text())
        resource_spec = resource_spec.get(self.name, {})

        # Build any custom resources.
        resource_builder = self.opts.get("build-resources", None)
        if resource_builder and not resource_spec:
            raise SystemExit(
                f"Custom build-resources specified for {self.name} but no spec found"
            )
        if resource_builder:
            resource_builder = resource_builder.format(
                out_path=out_path,
                src_path=self.src_path,
            )
            self.echo("Running custom build-resources")
            ret = script(resource_builder, echo=self.echo)
            if not ret.ok:
                raise SystemExit("Failed to build custom resources")

        # Pull any `upstream-image` annotated resources.
        for name, details in self._read_metadata_resources().items():
            resource_fmt = resource_spec.get(name) or ""
            if details["type"] == "oci-image":
                upstream_source = details.get("upstream-source")
                if upstream_source:
                    self.echo(f"Pulling {upstream_source}...")
                    sh.docker.pull(upstream_source)
                    resource_fmt = upstream_source
                resource_spec[name] = ("image", resource_fmt)
            elif details["type"] == "file":
                resource_spec[name] = (
                    "filepath",
                    resource_fmt.format(out_path=out_path),
                )

        self.echo(f"Attaching resources:\n{pformat(resource_spec)}")
        # Attach all resources.
        for resource_name, resource in resource_spec.items():
            if self.store == "cs":
                _CharmStore(self).upload_resource(
                    self.new_entity, resource_name, resource[1]
                )
            elif self.store == "ch":
                _CharmHub(self).upload_resource(self.entity, resource_name, resource)

    def promote(self, from_channel="unpublished", to_channel="edge"):
        """Promote charm and its resources from a channel to another."""
        if self.store == "cs":
            cs = _CharmStore(self)
            charm_id = cs.id(self.entity, from_channel)
            cs.promote(self.entity, from_channel, to_channel)
            cs.grant(charm_id)
        elif self.store == "ch":
            _CharmHub(self).promote(self.entity, from_channel, to_channel)


class BundleBuildEntity(BuildEntity):
    """Overrides BuildEntity with bundle specific methods."""

    def __init__(self, *args, **kwargs):
        """Create a BuildEntity for Charm Bundles."""
        super().__init__(*args, **kwargs)
        self.type = "Bundle"
        self.src_path = str(self.opts["src_path"])
        self.dst_path = str(self.opts["dst_path"])

    @property
    def has_changed(self):
        """Determine if this bundle has changes to include in a new push."""
        charmstore_bundle = self.download("bundle.yaml")

        local_built_bundle = yaml.safe_load(
            (Path(self.dst_path) / "bundle.yaml").read_text(encoding="utf8")
        )

        if charmstore_bundle != local_built_bundle:
            self.echo("Local bundle differs.")
            return True

        self.echo(f"No differences found, not pushing new bundle {self.entity}")
        return False

    def bundle_build(self, to_channel):
        if not self.opts.get("skip-build"):
            cmd = f"{self.src_path}/bundle -o {self.dst_path} -c {to_channel} {self.opts['fragments']}"
            self.echo(f"Running {cmd}")
            cmd_ok(cmd, echo=self.echo)
        else:
            # If we're not building the bundle from the repo, we have
            # to copy it to the expected output location instead.
            shutil.copytree(
                Path(self.src_path) / self.opts.get("subdir", ""), self.dst_path
            )


@click.group()
def cli():
    """Define click group."""


@cli.command()
@click.option(
    "--charm-list", required=True, help="path to a file with list of charms in YAML"
)
@click.option("--layer-list", required=True, help="list of layers in YAML format")
@click.option("--layer-index", required=True, help="Charm layer index")
@click.option(
    "--charm-branch",
    required=True,
    help="Git branch to build charm from",
    default="master",
)
@click.option(
    "--layer-branch",
    required=True,
    help="Git branch to pull layers/interfaces from",
    default="master",
)
@click.option(
    "--resource-spec", required=True, help="YAML Spec of resource keys and filenames"
)
@click.option(
    "--filter-by-tag",
    required=True,
    help="only build for charms matching a tag, comma separate list",
    multiple=True,
)
@click.option(
    "--to-channel", required=True, help="channel to promote charm to", default="edge"
)
@click.option(
    "--store",
    type=click.Choice(["cs", "ch"], case_sensitive=False),
    help="Publish to Charmstore (cs) or Charmhub (ch) if the resource-spec doesn't specify.",
    default="cs",
)
@click.option("--force", is_flag=True)
def build(
    charm_list,
    layer_list,
    layer_index,
    charm_branch,
    layer_branch,
    resource_spec,
    filter_by_tag,
    to_channel,
    store,
    force,
):
    """Build a set of charms and publish with their resources."""
    cmd_ok("which charm", echo=lambda m: click.echo(f"charm -> {m}"))
    cmd_ok("which charmcraft", echo=lambda m: click.echo(f"charmcraft -> {m}"))

    build_env = BuildEnv(build_type=BuildType.CHARM)
    build_env.db["build_args"] = {
        "artifact_list": charm_list,
        "layer_list": layer_list,
        "layer_index": layer_index,
        "branch": charm_branch,
        "layer_branch": layer_branch,
        "resource_spec": resource_spec,
        "filter_by_tag": list(filter_by_tag),
        "to_channel": to_channel,
        "force": force,
    }

    build_env.pull_layers()

    entities = []
    for charm_map in build_env.artifacts:
        for charm_name, charm_opts in charm_map.items():
            if not any(match in filter_by_tag for match in charm_opts["tags"]):
                continue

            charm_entity = BuildEntity(build_env, charm_name, charm_opts, store)
            entities.append(charm_entity)
            click.echo(f"Queued {charm_entity.entity} for building")

    for entity in entities:
        entity.echo("Starting")
        try:
            entity.setup()
            entity.echo(f"Details: {entity}")

            if not entity.has_changed and not build_env.force:
                continue

            entity.charm_build()

            entity.push()
            entity.attach_resources()
            entity.promote(to_channel=to_channel)
        finally:
            entity.echo("Stopping")

    # pool = ThreadPool()
    # pool.map(_run_build, entities)
    build_env.save()


@cli.command()
@click.option("--bundle-list", required=True, help="list of bundles in YAML format")
@click.option(
    "--bundle-branch",
    default="master",
    required=True,
    help="Upstream branch to build bundles from",
)
@click.option(
    "--filter-by-tag",
    required=True,
    help="only build for charms matching a tag, comma separate list",
    multiple=True,
)
@click.option(
    "--bundle-repo",
    required=True,
    help="upstream repo for bundle builder",
    default="https://github.com/charmed-kubernetes/bundle-canonical-kubernetes.git",
)
@click.option(
    "--to-channel", required=True, help="channel to promote bundle to", default="edge"
)
@click.option(
    "--store",
    type=click.Choice(["cs", "ch"], case_sensitive=False),
    help="Charmstore (cs) or Charmhub (ch)",
    default="cs",
)
def build_bundles(
    bundle_list, bundle_branch, filter_by_tag, bundle_repo, to_channel, store
):
    """Build list of bundles from a specific branch according to filters."""
    build_env = BuildEnv(build_type=BuildType.BUNDLE)
    build_env.db["build_args"] = {
        "artifact_list": bundle_list,
        "branch": bundle_branch,
        "filter_by_tag": list(filter_by_tag),
        "to_channel": to_channel,
    }

    default_repo_dir = build_env.default_repo_dir
    cmd_ok(f"git clone --branch {bundle_branch} {bundle_repo} {default_repo_dir}")

    entities = []
    for bundle_map in build_env.artifacts:
        for bundle_name, bundle_opts in bundle_map.items():
            if not any(match in filter_by_tag for match in bundle_opts["tags"]):
                continue
            if "repo" in bundle_opts:
                bundle_opts["src_path"] = build_env.repos_dir / bundle_name
            else:
                bundle_opts["src_path"] = build_env.default_repo_dir
            bundle_opts["dst_path"] = build_env.bundles_dir / bundle_name

            build_entity = BundleBuildEntity(build_env, bundle_name, bundle_opts, store)
            entities.append(build_entity)

    for entity in entities:
        entity.echo("Starting")

        try:
            if "downstream" in entity.opts:
                # clone bundle repo override
                entity.setup()
            entity.echo(f"Details: {entity}")
            entity.bundle_build(to_channel)
            entity.push()
            entity.promote(to_channel=to_channel)
        finally:
            entity.echo("Stopping")

    build_env.save()


@cli.command()
@click.option("--charm-list", required=True, help="path to charm list YAML")
@click.option(
    "--filter-by-tag",
    required=True,
    help="only build for charms matching a tag, comma separate list",
    multiple=True,
)
@click.option(
    "--from-channel",
    default="unpublished",
    required=True,
    help="Charm channel to publish from",
)
@click.option("--to-channel", required=True, help="Charm channel to publish to")
@click.option(
    "--store",
    type=click.Choice(["cs", "ch"], case_sensitive=False),
    help="Charmstore (cs) or Charmhub (ch)",
    default="cs",
)
def promote(charm_list, filter_by_tag, from_channel, to_channel, store):
    """
    Promote channel for a set of charms filtered by tag.
    """
    build_env = BuildEnv(build_type=BuildType.CHARM)
    build_env.db["build_args"] = {
        "artifact_list": charm_list,
        "filter_by_tag": list(filter_by_tag),
        "to_channel": to_channel,
        "from_channel": from_channel,
    }
    return build_env.promote_all(
        from_channel=from_channel, to_channel=to_channel, store=store
    )


if __name__ == "__main__":
    cli()<|MERGE_RESOLUTION|>--- conflicted
+++ resolved
@@ -94,13 +94,8 @@
             return []
 
     def promote(self, charm_entity, from_channel, to_channel):
-<<<<<<< HEAD
         self.echo(
-            f"Promoting :: {charm_entity:^35} :: from:{from_channel} to: {to_channel}"
-=======
-        self._echo(
             f"Promoting :: {charm_entity:^35} :: from: {from_channel} to: {to_channel}"
->>>>>>> f9b4ada9
         )
         charm_id = self.id(charm_entity, from_channel)
         charm_resources = self.resources(charm_id, from_channel)
@@ -508,7 +503,7 @@
 
         self.namespace = opts["namespace"]
 
-        self.store = opts.get('store') or default_store
+        self.store = opts.get("store") or default_store
         if self.store == "cs":
             # Entity path, ie. cs:~containers/kubernetes-worker
             self.entity = f"cs:~{opts['namespace']}/{name}"
