--- conflicted
+++ resolved
@@ -352,17 +352,8 @@
             charm_status = [
                 row
                 for row in self.status(charm_entity)
-<<<<<<< HEAD
-                if all(
-                    (
-                        row["Revision"],
-                        f"{row['Track']}/{row['Channel']}" == from_channel,
-                    )
-                )
-=======
                 if row["Revision"]
                 and f"{row['Track']}/{row['Channel']}" == from_channel
->>>>>>> 7a42d245
             ]
 
         calls = set()
@@ -384,11 +375,7 @@
         # Act on the charm with the highest revision number
         # This should always be the most recently built charm
         for _, *args in sorted(calls)[-1:]:
-<<<<<<< HEAD
-            #self._echo(" ".join(["charmcraft", "release", *args]))
-=======
             # self._echo(" ".join(["charmcraft", "release", *args]))
->>>>>>> 7a42d245
             self.charmcraft.release(*args)
 
     def upload(self, dst_path):
@@ -559,11 +546,7 @@
         assert (
             from_channel != "unpublished"
         ), "It's unwise to promote unpublished charms."
-<<<<<<< HEAD
         to_channels = [
-=======
-        ch_channels = [
->>>>>>> 7a42d245
             f"{track}/{chan.lower()}" if (chan.lower() in RISKS) else chan
             for chan in to_channels
         ]
@@ -572,11 +555,7 @@
             for charm_name, charm_opts in charm_map.items():
                 if not any(match in self.filter_by_tag for match in charm_opts["tags"]):
                     continue
-<<<<<<< HEAD
                 ch_channels = self.apply_channel_bounds(charm_name, to_channels)
-=======
-                ch_channels = self.apply_channel_bounds(charm_name, ch_channels)
->>>>>>> 7a42d245
                 try:
                     _CharmHub(self).promote(charm_name, from_channel, ch_channels)
                 except Exception:
