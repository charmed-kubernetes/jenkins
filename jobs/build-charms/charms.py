"""
charms.py - Interface to building and publishing charms

Make sure that charm environments variables are set appropriately

CHARM_BUILD_DIR, CHARM_LAYERS_DIR, CHARM_INTERFACES_DIR

See `charm build --help` for more information.

Usage:

  tox -e py36 -- python3 jobs/build-charms/charms.py build \
     --charm-list jobs/includes/charm-support-matrix.inc \
     --resource-spec jobs/build-charms/resource-spec.yaml

  tox -e py36 -- python3 jobs/build-charms/charms.py --help
"""

import os
from pathlib import Path
from sh.contrib import git
from cilib.git import default_gh_branch
from cilib.service.aws import Store
from cilib.run import cmd_ok, capture, script
from datetime import datetime
from enum import Enum
from retry.api import retry_call
from subprocess import CalledProcessError
from types import SimpleNamespace
from pathos.threading import ThreadPool
from pprint import pformat
import click
import shutil
import sh
import yaml
import json
import requests
import re


class BuildException(Exception):
    pass


class BuildType(Enum):
    CHARM = 1
    BUNDLE = 2


class LayerType(Enum):
    LAYER = 1
    INTERFACE = 2


class BuildEnv:
    """Charm or Bundle build data class"""

    try:
        build_dir = Path(os.environ.get("CHARM_BUILD_DIR"))
        layers_dir = Path(os.environ.get("CHARM_LAYERS_DIR"))
        interfaces_dir = Path(os.environ.get("CHARM_INTERFACES_DIR"))
        charms_dir = Path(os.environ.get("CHARM_CHARMS_DIR"))
        work_dir = Path(os.environ.get("WORKSPACE"))
        tmp_dir = work_dir / "tmp"
        home_dir = Path(os.environ.get("HOME"))
    except TypeError:
        raise BuildException(
            "CHARM_BUILD_DIR, CHARM_LAYERS_DIR, CHARM_INTERFACES_DIR, WORKSPACE, HOME: "
            "Unable to find some or all of these charm build environment variables."
        )

    def __init__(self, build_type):
        self.store = Store("BuildCharms")
        self.now = datetime.utcnow()
        self.build_type = build_type
        self.db = {}

        if self.build_type == BuildType.CHARM:
            self.db_json = Path("buildcharms.json")
        elif self.build_type == BuildType.BUNDLE:
            self.db_json = Path("buildbundles.json")

        if not self.db.get("build_datetime", None):
            self.db["build_datetime"] = self.now.strftime("%Y/%m/%d")

        # Reload data from current day
        response = self.store.get_item(
            Key={"build_datetime": self.db["build_datetime"]}
        )
        if response and "Item" in response:
            self.db = response["Item"]

    @property
    def layers(self):
        """List of layers defined in our jobs/includes/charm-layer-list.inc"""
        return yaml.safe_load(
            Path(self.db["build_args"]["layer_list"]).read_text(encoding="utf8")
        )

    @property
    def artifacts(self):
        """List of charms or bundles to process"""
        return yaml.safe_load(
            Path(self.db["build_args"]["artifact_list"]).read_text(encoding="utf8")
        )

    @property
    def layer_index(self):
        """Remote Layer index"""
        return self.db["build_args"].get("layer_index", None)

    @property
    def layer_branch(self):
        """Remote Layer branch"""
        return self.db["build_args"].get("layer_branch", None)

    @property
    def filter_by_tag(self):
        """filter tag"""
        return self.db["build_args"].get("filter_by_tag", None)

    @property
    def resource_spec(self):
        return self.db["build_args"].get("resource_spec", None)

    @property
    def to_channel(self):
        return self.db["build_args"].get("to_channel", None)

    @property
    def from_channel(self):
        return self.db["build_args"].get("from_channel", None)

    @property
    def force(self):
        return self.db["build_args"].get("force", None)

    def _layer_type(self, ltype):
        """Check the type of an individual layer set in the layer list"""
        if ltype == "layer":
            return LayerType.LAYER
        elif ltype == "interface":
            return LayerType.INTERFACE
        raise BuildException(f"Unknown layer type for {ltype}")

    def build_path(self, layer):
        ltype, name = layer.split(":")
        if self._layer_type(ltype) == LayerType.LAYER:
            return str(self.layers_dir / name)
        elif self._layer_type(ltype) == LayerType.INTERFACE:
            return str(self.interfaces_dir / name)
        else:
            return None

    def save(self):
        click.echo("Saving build")
        click.echo(dict(self.db))
        self.db_json.write_text(json.dumps(dict(self.db)))
        self.store.put_item(Item=dict(self.db))

    def promote_all(self, from_channel="unpublished", to_channel="edge"):
        for charm_map in self.artifacts:
            for charm_name, charm_opts in charm_map.items():
                if not any(match in self.filter_by_tag for match in charm_opts["tags"]):
                    continue

                charm_entity = f"cs:~{charm_opts['namespace']}/{charm_name}"
                click.echo(
                    f"Promoting :: {charm_entity:^35} :: from:{from_channel} to: {to_channel}"
                )
                charm_id = sh.charm.show(charm_entity, "--channel", from_channel, "id")
                charm_id = yaml.safe_load(charm_id.stdout.decode())
                resources_args = []
                try:
                    resources = sh.charm(
                        "list-resources",
                        charm_id["id"]["Id"],
                        channel=from_channel,
                        format="yaml",
                    )
                    resources = yaml.safe_load(resources.stdout.decode())
                    if resources:
                        resources_args = [
                            (
                                "--resource",
                                "{}-{}".format(resource["name"], resource["revision"]),
                            )
                            for resource in resources
                        ]
                except sh.ErrorReturnCode_1:
                    click.echo("No resources for {}".format(charm_id))
                sh.charm.release(
                    charm_id["id"]["Id"], "--channel", to_channel, *resources_args
                )

    def download(self, layer_name):
        out = capture(
            f"charm pull-source -i {self.layer_index} -b {self.layer_branch} {layer_name}"
        )
        click.echo(f"-  {out.stdout.decode()}")
        rev = re.compile("rev: ([a-zA-Z0-9]+)")
        layer_manifest = {
            "rev": rev.search(out.stdout.decode()).group(1),
            "url": layer_name,
        }
        return layer_manifest

    def pull_layers(self):
        """clone all downstream layers to be processed locally when doing charm builds"""
        layers_to_pull = []
        for layer_map in self.layers:
            layer_name = list(layer_map.keys())[0]

            if layer_name == "layer:index":
                continue

            layers_to_pull.append(layer_name)

        pool = ThreadPool()
        results = pool.map(self.download, layers_to_pull)

        self.db["pull_layer_manifest"] = [result for result in results]


class BuildEntity:
    """The Build data class"""

    def __init__(self, build, name, opts, entity):
        # Build env
        self.build = build

        # Bundle or charm name
        self.name = name

        self.checkout_path = build.charms_dir / self.name

        if "subdir" in opts:
            src_path = self.checkout_path / opts["subdir"]
        else:
            src_path = self.checkout_path

<<<<<<< HEAD
        auth = (os.environ.get('CDKBOT_GH_USR'), os.environ.get('CDKBOT_GH_PSW'))
        default_branch = default_gh_branch(opts["downstream"], ignore_errors=True, auth=auth)
=======
        default_branch = default_gh_branch(opts["downstream"], ignore_errors=True)
>>>>>>> ec2eb85d

        if "branch" in opts:
            self.charm_branch = opts["branch"]
        elif default_branch:
            self.charm_branch = default_branch
        else:
            self.charm_branch = (
                self.build.db["build_args"].get("charm_branch") or "master"
            )

        self.layer_path = src_path / "layer.yaml"
        self.legacy_charm = False

        self.src_path = str(src_path.absolute())
        self.dst_path = str(self.build.build_dir / self.name)

        # Bundle or charm opts as defined in the layer include
        self.opts = opts

        self.namespace = opts["namespace"]

        # Entity path, ie cs:~containers/kubernetes-master
        self.entity = entity

        # Entity path with current revision (from target channel)
        self.full_entity = self.get_charmstore_rev_url()

        # Entity path with new revision (from pushing)
        self.new_entity = None

    def __str__(self):
        return f"<BuildEntity: {self.name} ({self.full_entity}) (legacy charm: {self.legacy_charm})>"

    def echo(self, msg):
        click.echo(f"[{self.name}] {msg}")

    def get_charmstore_rev_url(self):
        # Grab charmstore revision for channels charm
        response = capture(
            [
                "charm",
                "show",
                self.entity,
                "--channel",
                self.build.db["build_args"]["to_channel"],
                "id",
            ]
        )
        if not response.ok:
            return None
        response = yaml.safe_load(response.stdout.decode().strip())
        return response["id"]["Id"]

    def download(self, fname):
        if not self.full_entity:
            return SimpleNamespace(ok=False)
        entity_p = self.full_entity.lstrip("cs:")
        url = f"https://api.jujucharms.com/charmstore/v5/{entity_p}/archive/{fname}"
        self.echo(f"Downloading {fname} from {url}")
        return requests.get(url)

    @property
    def has_changed(self):
        """Determine if the charm/layers commits have changed since last publish to charmstore"""
        if not self.legacy_charm:
            # Operator framework charms won't have a .build.manifest and it's
            # sufficient to just compare the charm repo's commit rev.
            try:
                extra_info = yaml.safe_load(
                    sh.charm(
                        "show",
                        self.full_entity,
                        "extra-info",
                        format="yaml",
                    ).stdout.decode()
                )["extra-info"]
                old_commit = extra_info.get("commit")
                new_commit = self.commit
                changed = new_commit != old_commit
            except sh.ErrorReturnCode:
                changed = True
                old_commit = None
                new_commit = None
            if changed:
                self.echo(f"Changes found: {new_commit} (new) != {old_commit} (old)")
            else:
                self.echo(f"No changes found: {new_commit} (new) == {old_commit} (old)")
            return changed

        charmstore_build_manifest = None
        resp = self.download(".build.manifest")
        if resp.ok:
            charmstore_build_manifest = resp.json()

        if not charmstore_build_manifest:
            self.echo(
                "No build.manifest located, unable to determine if any changes occurred."
            )
            return True

        current_build_manifest = [
            {"rev": curr["rev"], "url": curr["url"]}
            for curr in self.build.db["pull_layer_manifest"]
        ]

        # Check the current git cloned charm repo commit and add that to
        # current pull-layer-manifest as that would no be known at the
        # time of pull_layers
        current_build_manifest.append({"rev": self.commit, "url": self.name})

        the_diff = [
            i
            for i in charmstore_build_manifest["layers"]
            if i not in current_build_manifest
        ]
        if the_diff:
            self.echo("Changes found:")
            self.echo(the_diff)
            return True
        self.echo(f"No changes found, not building a new {self.entity}")
        return False

    @property
    def commit(self):
        """Commit hash of downstream repo"""
        if not Path(self.src_path).exists():
            raise BuildException(f"Could not locate {self.src_path}")

        git_commit = git("rev-parse", "HEAD", _cwd=self.src_path)
        return git_commit.stdout.decode().strip()

    def _read_metadata_resources(self):
        if self.legacy_charm:
            # Legacy (reactive) charms can have resources added by layers,
            # so we need to read from the built charm.
            metadata_path = Path(self.dst_path) / "metadata.yaml"
        else:
            metadata_path = Path(self.src_path) / "metadata.yaml"
        metadata = yaml.safe_load(metadata_path.read_text())
        return metadata.get("resources", {})

    def setup(self):
        """Setup directory for charm build"""
        downstream = f"https://github.com/{self.opts['downstream']}"
        self.echo(f"Cloning repo from {downstream}")

        os.makedirs(self.checkout_path)
        ret = cmd_ok(
            f"git clone --branch {self.charm_branch} {downstream} {self.checkout_path}",
            echo=self.echo,
        )
        if not ret.ok:
            raise SystemExit("Clone failed")

        self.legacy_charm = self.layer_path.exists()
        if not self.legacy_charm:
            self.dst_path += ".charm"

    def charm_build(self):
        """Perform charm build against charm/bundle"""
        if "override-build" in self.opts:
            self.echo("Override build found, running in place of charm build.")
            ret = script(
                self.opts["override-build"],
                cwd=self.src_path,
                charm=self.name,
                echo=self.echo,
            )
        elif self.legacy_charm:
            cmd = "charm build -r --force -i https://localhost"
            self.echo(f"Building with: {cmd}")
            ret = cmd_ok(
                cmd,
                cwd=self.src_path,
                echo=self.echo,
            )
        else:
            cmd = f"charmcraft build -f {self.src_path}"
            self.echo(f"Building with: {cmd}")
            ret = cmd_ok(
                cmd,
                cwd=self.build.build_dir,
                echo=self.echo,
            )

        if not ret.ok:
            self.echo("Failed to build, aborting")
            raise SystemExit(f"Failed to build {self.name}")

    def push(self):
        """Pushes a built charm to Charmstore"""

        if "override-push" in self.opts:
            self.echo("Override push found, running in place of charm push.")
            script(
                self.opts["override-push"],
                cwd=self.src_path,
                charm=self.name,
                namespace=self.namespace,
                echo=self.echo,
            )
            return

        self.echo(f"Pushing built {self.dst_path} to {self.entity}")

        out = capture(["charm", "push", self.dst_path, self.entity])
        self.echo(f"Charm push returned: {out}")
        # Output includes lots of ansi escape sequences from the docker push,
        # and we only care about the first line, which contains the url as yaml.
        out = yaml.safe_load(out.stdout.decode().strip().splitlines()[0])
        self.new_entity = out["url"]
        self.echo(f"Setting {self.new_entity} metadata: {self.commit}")
        cmd_ok(
            ["charm", "set", self.new_entity, f"commit={self.commit}"], echo=self.echo
        )

    def attach_resources(self):
        out_path = Path(self.src_path) / "tmp"
        os.makedirs(str(out_path), exist_ok=True)
        resource_spec = yaml.safe_load(Path(self.build.resource_spec).read_text())
        resources = resource_spec.get(self.entity, {})

        # Build any custom resources.
        resource_builder = self.opts.get("build-resources", None)
        if resource_builder and not resources:
            raise SystemExit(
                "Custom build-resources specified for {self.entity} but no spec found"
            )
        if resource_builder:
            resource_builder = resource_builder.format(
                out_path=out_path,
                src_path=self.src_path,
            )
            self.echo("Running custom build-resources")
            ret = script(resource_builder, echo=self.echo)
            if not ret.ok:
                raise SystemExit("Failed to build custom resources")

        # Pull any `upstream-image` annotated resources.
        for name, details in self._read_metadata_resources().items():
            upstream_image = details.get("upstream-source")
            if details["type"] == "oci-image" and upstream_image:
                self.echo(f"Pulling {upstream_image}...")
                sh.docker.pull(upstream_image)
                resources[name] = upstream_image

        self.echo(f"Attaching resources:\n{pformat(resources)}")
        # Attach all resources.
        for name, resource in resources.items():
            # If the resource is a file, populate the path where it was built.
            # If it's a custom image, it will be in Docker and this will be a no-op.
            resource = resource.format(out_path=out_path)
            retry_call(
                cmd_ok,
                fargs=[
                    [
                        "charm",
                        "attach",
                        self.new_entity,
                        f"{name}={resource}",
                    ]
                ],
                fkwargs={"check": True, "echo": self.echo},
                delay=2,
                backoff=2,
                tries=15,
                exceptions=CalledProcessError,
            )

    def promote(self, from_channel="unpublished", to_channel="edge"):
        self.echo(
            f"Promoting :: {self.entity:^35} :: from:{from_channel} to: {to_channel}"
        )
        charm_id = sh.charm.show(self.entity, "--channel", from_channel, "id")
        charm_id = yaml.safe_load(charm_id.stdout.decode())
        resources_args = []
        try:
            resources = sh.charm(
                "list-resources",
                charm_id["id"]["Id"],
                channel=from_channel,
                format="yaml",
            )
            resources = yaml.safe_load(resources.stdout.decode())
            if resources:
                resources_args = [
                    (
                        "--resource",
                        "{}-{}".format(resource["name"], resource["revision"]),
                    )
                    for resource in resources
                ]
        except sh.ErrorReturnCode:
            self.echo("No resources for {}".format(charm_id))
        sh.charm.release(charm_id["id"]["Id"], "--channel", to_channel, *resources_args)
        self.echo(f"Setting {charm_id['id']['Id']} permissions for read everyone")
        cmd_ok(
            ["charm", "grant", charm_id["id"]["Id"], "--acl=read", "everyone"],
            echo=self.echo,
        )


class BundleBuildEntity(BuildEntity):
    def __init__(self, *args, **kwargs):
        super().__init__(*args, **kwargs)
        self.src_path = str(self.opts["src_path"])
        self.dst_path = str(self.opts["dst_path"])

    def push(self):
        """Pushes a built charm to Charmstore"""

        click.echo(f"Pushing bundle {self.name} from {self.dst_path} to {self.entity}")
        out = sh.charm.push(self.dst_path, self.entity)
        click.echo(f"Charm push returned: {out}")
        # Output includes lots of ansi escape sequences from the docker push,
        # and we only care about the first line, which contains the url as yaml.
        out = yaml.safe_load(out.stdout.decode().strip().splitlines()[0])
        click.echo(f"Setting {out['url']} metadata: {self.commit}")
        sh.charm.set(out["url"], f"commit={self.commit}", _bg_exc=False)

    @property
    def has_changed(self):
        charmstore_bundle = self.download("bundle.yaml")
        charmstore_bundle = yaml.safe_load(charmstore_bundle.text)
        charmstore_bundle_services = charmstore_bundle.get(
            "applications", charmstore_bundle.get("services", {})
        )

        local_built_bundle = yaml.safe_load(
            (Path(self.name) / "bundle.yaml").read_text(encoding="utf8")
        )
        local_built_bundle_services = local_built_bundle.get(
            "applications", local_built_bundle.get("services", {})
        )
        the_diff = [
            i["charm"]
            for _, i in charmstore_bundle_services.items()
            if i["charm"] not in local_built_bundle_services
        ]
        if the_diff:
            click.echo("Changes found:")
            click.echo(the_diff)
            return True

        click.echo(f"No charm changes found, not pushing new bundle {self.entity}")
        return False


@click.group()
def cli():
    pass


@cli.command()
@click.option(
    "--charm-list", required=True, help="path to a file with list of charms in YAML"
)
@click.option("--layer-list", required=True, help="list of layers in YAML format")
@click.option("--layer-index", required=True, help="Charm layer index")
@click.option(
    "--charm-branch",
    required=True,
    help="Git branch to build charm from",
    default="master",
)
@click.option(
    "--layer-branch",
    required=True,
    help="Git branch to pull layers/interfaces from",
    default="master",
)
@click.option(
    "--resource-spec", required=True, help="YAML Spec of resource keys and filenames"
)
@click.option(
    "--filter-by-tag",
    required=True,
    help="only build for charms matching a tag, comma separate list",
    multiple=True,
)
@click.option(
    "--to-channel", required=True, help="channel to promote charm to", default="edge"
)
@click.option("--force", is_flag=True)
def build(
    charm_list,
    layer_list,
    layer_index,
    charm_branch,
    layer_branch,
    resource_spec,
    filter_by_tag,
    to_channel,
    force,
):
    cmd_ok("which charm", echo=lambda m: click.echo(f"charm -> {m}"))
    cmd_ok("which charmcraft", echo=lambda m: click.echo(f"charmcraft -> {m}"))

    build_env = BuildEnv(build_type=BuildType.CHARM)
    build_env.db["build_args"] = {
        "artifact_list": charm_list,
        "layer_list": layer_list,
        "layer_index": layer_index,
        "charm_branch": charm_branch,
        "layer_branch": layer_branch,
        "resource_spec": resource_spec,
        "filter_by_tag": list(filter_by_tag),
        "to_channel": to_channel,
        "force": force,
    }

    build_env.pull_layers()

    entities = []
    for charm_map in build_env.artifacts:
        for charm_name, charm_opts in charm_map.items():
            if not any(match in filter_by_tag for match in charm_opts["tags"]):
                continue

            charm_entity = f"cs:~{charm_opts['namespace']}/{charm_name}"
            entities.append(
                BuildEntity(build_env, charm_name, charm_opts, charm_entity)
            )
            click.echo(f"Queued {charm_entity} for building")

    for entity in entities:
        entity.echo("Starting")
        try:
            entity.setup()
            entity.echo(f"Details: {entity}")

            if not entity.has_changed and not build_env.force:
                continue

            entity.charm_build()

            entity.push()
            entity.attach_resources()
            entity.promote(to_channel=to_channel)
        finally:
            entity.echo("Stopping")

    # pool = ThreadPool()
    # pool.map(_run_build, entities)
    build_env.save()


@cli.command()
@click.option("--bundle-list", required=True, help="list of bundles in YAML format")
@click.option(
    "--bundle-branch",
    default="master",
    required=True,
    help="Upstream branch to build bundles from",
)
@click.option(
    "--filter-by-tag",
    required=True,
    help="only build for charms matching a tag, comma separate list",
    multiple=True,
)
@click.option(
    "--bundle-repo",
    required=True,
    help="upstream repo for bundle builder",
    default="https://github.com/charmed-kubernetes/bundle-canonical-kubernetes.git",
)
@click.option(
    "--to-channel", required=True, help="channel to promote bundle to", default="edge"
)
def build_bundles(bundle_list, bundle_branch, filter_by_tag, bundle_repo, to_channel):
    build_env = BuildEnv(build_type=BuildType.BUNDLE)
    build_env.db["build_args"] = {
        "artifact_list": bundle_list,
        "bundle_branch": bundle_branch,
        "filter_by_tag": list(filter_by_tag),
        "to_channel": to_channel,
    }

    repos_dir = build_env.tmp_dir / "repos"
    if repos_dir.exists():
        shutil.rmtree(repos_dir)
    repos_dir.mkdir()

    bundles_dir = build_env.tmp_dir / "bundles"
    if bundles_dir.exists():
        shutil.rmtree(bundles_dir)
    bundles_dir.mkdir()

    default_repo_dir = repos_dir / "bundles-kubernetes"
    cmd_ok(f"git clone --branch {bundle_branch} {bundle_repo} {default_repo_dir}")

    for bundle_map in build_env.artifacts:
        for bundle_name, bundle_opts in bundle_map.items():
            if not any(match in filter_by_tag for match in bundle_opts["tags"]):
                click.echo(f"Skipping {bundle_name}")
                continue
            click.echo(f"Processing {bundle_name}")
            if "repo" in bundle_opts:
                src_path = bundle_opts["src_path"] = repos_dir / bundle_name
            else:
                src_path = bundle_opts["src_path"] = default_repo_dir
            dst_path = bundle_opts["dst_path"] = bundles_dir / bundle_name

            bundle_entity = f"cs:~{bundle_opts['namespace']}/{bundle_name}"
            build_entity = BundleBuildEntity(
                build_env, bundle_name, bundle_opts, bundle_entity
            )

            if "repo" in bundle_opts:
                # clone bundle repo override
                bundle_repo = bundle_opts["repo"]
                if "branch" in bundle_opts:
                    bundle_branch = bundle_opts["branch"]
                build_entity.echo(f"Cloning {bundle_repo}")
                cmd_ok(
                    f"git clone --branch {bundle_branch} {bundle_repo} {src_path}",
                    echo=build_entity.echo,
                )

            if not bundle_opts.get("skip-build", False):
                cmd = f"{src_path}/bundle -o {dst_path} -c {to_channel} {bundle_opts['fragments']}"
                build_entity.echo(f"Running {cmd}")
                cmd_ok(cmd, echo=build_entity.echo)
            else:
                # If we're not building the bundle from the repo, we have
                # to copy it to the expected output location instead.
                shutil.copytree(src_path / bundle_opts.get("subdir", ""), dst_path)

            build_entity.push()
            build_entity.promote(to_channel=to_channel)

    build_env.save()


@cli.command()
@click.option("--charm-list", required=True, help="path to charm list YAML")
@click.option(
    "--filter-by-tag",
    required=True,
    help="only build for charms matching a tag, comma separate list",
    multiple=True,
)
@click.option(
    "--from-channel",
    default="unpublished",
    required=True,
    help="Charm channel to publish from",
)
@click.option("--to-channel", required=True, help="Charm channel to publish to")
def promote(charm_list, filter_by_tag, from_channel, to_channel):
    build_env = BuildEnv(build_type=BuildType.CHARM)
    build_env.db["build_args"] = {
        "artifact_list": charm_list,
        "filter_by_tag": list(filter_by_tag),
        "to_channel": to_channel,
        "from_channel": from_channel,
    }
    return build_env.promote_all(from_channel=from_channel, to_channel=to_channel)


if __name__ == "__main__":
    cli()<|MERGE_RESOLUTION|>--- conflicted
+++ resolved
@@ -239,12 +239,10 @@
         else:
             src_path = self.checkout_path
 
-<<<<<<< HEAD
-        auth = (os.environ.get('CDKBOT_GH_USR'), os.environ.get('CDKBOT_GH_PSW'))
-        default_branch = default_gh_branch(opts["downstream"], ignore_errors=True, auth=auth)
-=======
-        default_branch = default_gh_branch(opts["downstream"], ignore_errors=True)
->>>>>>> ec2eb85d
+        auth = (os.environ.get("CDKBOT_GH_USR"), os.environ.get("CDKBOT_GH_PSW"))
+        default_branch = default_gh_branch(
+            opts["downstream"], ignore_errors=True, auth=auth
+        )
 
         if "branch" in opts:
             self.charm_branch = opts["branch"]
