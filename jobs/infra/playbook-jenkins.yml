---
- hosts: all
#  connection: local
  gather_facts: yes
  become: true
  vars:
    s390x: "{{ lookup('env', 'S3LP3') }}"
    arm64: "{{ lookup('env', 'NEADER') }}"
    columbo_version: 0.0.4
  tasks:
    - name: add golang ppa
      apt_repository:
        repo: "ppa:longsleep/golang-backports"
      tags:
        - jenkins
    - name: update /etc/environment
      copy:
        src: "fixtures/environment"
        dest: /etc/environment
        owner: root
        group: root
        mode: 0644
        force: yes
      tags:
        - adhoc
    - name: set snap proxies
      shell: |
        snap set system proxy.http="http://squid.internal:3128"
        snap set system proxy.https="http://squid.internal:3128"
      tags:
        - adhoc
        - jenkins
    - sysctl:
        name: net.ipv4.ip_forward
        value: 1
        sysctl_set: yes
        state: present
        reload: yes
      tags:
        - jenkins
    - name: get machine arch
      shell: uname -m
      register: machine_arch
      tags:
        - adhoc
        - jenkins
    - name: install columbo
      shell: |
        wget https://github.com/charmed-kubernetes/columbo-go/releases/download/{{ columbo_version }}/columbo-go_{{ columbo_version }}_linux_{{ machine_arch.stdout }}.tar.gz
        tar xvf columbo-go_{{ columbo_version }}_linux_{{ machine_arch.stdout }}.tar.gz
        mv columbo /usr/local/bin
      tags:
        - adhoc
        - jenkins
    - name: install apt deps
      shell: |
        apt-get update
        apt-get install -qyf \
          build-essential \
          fakeroot \
          curl \
          dh-systemd \
          debhelper \
          default-jre \
          docker.io \
          expect-dev \
          file \
          flake8 \
          gcc \
          jq \
          language-pack-en-base \
          libffi-dev \
          libffi7 \
          libssl-dev \
          libuv1 \
          libxml2-dev \
          make \
          motd-news-config \
          parallel \
          python3-dev \
          python3-pip \
          python3.8 \
          python3.8-dev \
          python3.8-venv \
          redis-server \
          snapd \
          sosreport \
          squashfuse \
          strace \
          tox \
          tree \
          ubuntu-dev-tools \
          ubuntu-server \
          ubuntu-standard \
          unzip \
          uuid \
          virtualenv \
          wget \
          zlib1g-dev \
          tmpreaper
      tags:
        - jenkins
      ignore_errors: yes
    - name: remove unused debs
      shell: |
        sudo apt-get remove -qyf \
          python-pip \
          juju \
          lxd \
          lxd-client \
          lxcfs \
          lxc-common \
          liblxc1 \
          juju-wait \
          libsodium-dev \
          snapcraft
      tags:
        - jenkins
      ignore_errors: yes
    - name: upgrade charm
      command: "snap refresh charm --channel 2.x/stable"
      ignore_errors: yes
      tags:
        - jenkins
        - adhoc
    - name: upgrade charmcraft
      command: "snap refresh charmcraft --channel latest/edge"
      ignore_errors: yes
      tags:
        - jenkins
        - adhoc
    - name: upgrade juju
      command: "snap refresh juju --channel 2.9/stable --classic"
      ignore_errors: yes
      tags:
        - jenkins
        - adhoc
    - name: upgrade snapcraft
      command: "snap refresh snapcraft --channel 6.x/stable"
      ignore_errors: yes
      tags:
        - jenkins
        - adhoc
    - name: install snap deps
      command: "snap install {{item}}"
      ignore_errors: yes
      loop:
<<<<<<< HEAD
        - "charm --classic --edge"
=======
        - "aws-cli --classic"
        - "charm --classic --channel 2.x/stable"
>>>>>>> bf200eb0
        - "charmcraft --classic --edge"
        - "go --classic --stable"
        - "juju --classic --channel=2.9/stable"
        - "juju-crashdump --classic --edge"
        - "juju-wait --classic"
        - "kubectl --classic"
        - "lxd"
        - "multipass"
        - "yq"
        - "snapcraft --classic"
      tags:
        - jenkins
        - adhoc
    - name: remove unneeded snaps
      command: "snap remove {{item}}"
      ignore_errors: yes
      loop:
        - "aws-cli"
        - "microk8s"
        - "bundletester"
        - "surl"
      tags:
        - jenkins
    - name: install awscli
      shell: |
        curl "https://awscli.amazonaws.com/awscli-exe-linux-x86_64.zip" -o "awscliv2.zip"
        unzip awscliv2.zip
        sudo ./aws/install --update
        # Disable the default pager for cli added in cli v2
        aws configure set cli_pager ""
      tags:
        - jenkins
        - adhoc
    - name: copy bashrc
      copy:
        src: "fixtures/bashrc"
        dest: /var/lib/jenkins/.bashrc
        owner: jenkins
        group: jenkins
        mode: 0644
        force: yes
      tags:
        - jenkins
    - name: create snapcraft config dir
      file:
        path: /var/lib/jenkins/.config/snapcraft
        state: directory
        owner: jenkins
        group: jenkins
        mode: 0755
      tags:
        - jenkins
    - name: Creates ssh dir
      file:
        path: /var/lib/jenkins/.ssh
        state: directory
      tags:
        - jenkins
    - name: ssh config
      template:
        src: "fixtures/ssh_config"
        dest: /var/lib/jenkins/.ssh/config
        owner: jenkins
        group: jenkins
        mode: 0644
        force: yes
      tags:
        - jenkins
    - name: copy charm creds
      copy:
        src: "{{ lookup('env', 'CHARMCREDS') }}"
        dest: /var/lib/jenkins/.go-cookies
        owner: jenkins
        group: jenkins
        mode: 0644
        force: no
      become: false
      tags:
        - jenkins
    - name: copy snapcraft creds
      copy:
        src: "{{ lookup('env', 'SNAPCRAFTCREDS') }}"
        dest: /var/lib/jenkins/snapcraft-creds
        owner: jenkins
        group: jenkins
        mode: 0644
        force: yes
      tags:
        - jenkins
    - name: copy ssh creds
      copy:
        src: "{{ lookup('env', 'CDKBOTSSHCREDS') }}"
        dest: /var/lib/jenkins/.ssh/cdkbot_rsa
        owner: jenkins
        group: jenkins
        mode: 0600
        force: yes
      tags:
        - jenkins
    - name: copy snapcraft cpc creds
      copy:
        src: "{{ lookup('env', 'SNAPCRAFTCPCCREDS') }}"
        dest: /var/lib/jenkins/.config/snapcraft/snapcraft-cpc.cfg
        owner: jenkins
        group: jenkins
        mode: 0644
        force: yes
      tags:
        - jenkins
    - name: create aws dir
      file:
        path: /var/lib/jenkins/.aws
        state: directory
        owner: jenkins
        group: jenkins
        mode: 0755
      tags:
        - jenkins
    - name: copy aws creds
      copy:
        src: "{{ lookup('env', 'AWSCREDS') }}"
        dest: /var/lib/jenkins/.aws/credentials
        owner: jenkins
        group: jenkins
        mode: 0644
        force: yes
      tags:
        - jenkins
    - name: create surl dir
      file:
        path: /var/lib/jenkins/snap/surl/common
        state: directory
        owner: jenkins
        group: jenkins
        mode: 0755
      tags:
        - jenkins
    - name: copy surl creds
      copy:
        src: "{{ lookup('env', 'SURLCREDS') }}"
        dest: /var/lib/jenkins/snap/surl/common/production-creds.surl
        owner: jenkins
        group: jenkins
        mode: 0644
        force: yes
      tags:
        - jenkins
    - name: create juju dir
      file:
        path: /var/lib/jenkins/.local/share/juju
        state: directory
        mode: 0755
      tags:
        - jenkins
    - name: copy juju credentials
      unarchive:
        src: "{{ lookup('env', 'JUJUCREDS') }}"
        dest: /var/lib/jenkins/.local/share/juju
      tags:
        - jenkins
    - name: copy juju clouds
      unarchive:
        src: "{{ lookup('env', 'JUJUCLOUDS') }}"
        dest: /var/lib/jenkins/.local/share/juju
      tags:
        - jenkins
    - name: copy sso creds
      copy:
        src: "{{ lookup('env', 'SSOCREDS') }}"
        dest: /var/lib/jenkins/.local/share/juju/store-usso-token
        owner: jenkins
        group: jenkins
        mode: 0644
      tags:
        - jenkins
    - name: copy gpg public key
      copy:
        src: "{{ lookup('env', 'K8STEAMCI_GPG_PUB') }}"
        dest: /var/lib/jenkins/gpg-pub.key
        owner: jenkins
        group: jenkins
        mode: 0644
      tags:
        - jenkins
    - name: copy gpg private key
      copy:
        src: "{{ lookup('env', 'K8STEAMCI_GPG_PRIVATE') }}"
        dest: /var/lib/jenkins/gpg-private.key
        owner: jenkins
        group: jenkins
        mode: 0644
      tags:
        - jenkins
    - name: import gpg keys
      ignore_errors: yes
      shell: |
        gpg --import gpg-pub.key
        gpg --import gpg-private.key
    - name: set perms
      file:
        path: /var/lib/jenkins/.local/share/juju
        owner: jenkins
        group: jenkins
        recurse: yes
      tags:
        - jenkins
    - name: update jenkins user
      user:
        name: jenkins
        groups: docker,lxd
        append: yes
      tags:
        - jenkins
    - name: setup lxd network
      command: "/snap/bin/lxd init --auto"
      tags:
        - jenkins
      ignore_errors: yes
    - name: disable ipv6 in lxd
      command: "lxc network set {{item}} ipv6.address none"
      ignore_errors: yes
      loop:
        - 'lxdbr0'
        - 'lxdbr1'
      tags:
        - adhoc
        - jenkins
    - name: set lxd mtu
      command: "lxc network set {{item}} bridge.mtu 1458"
      ignore_errors: yes
      loop:
        - 'lxdbr0'
        - 'lxdbr1'
      tags:
        - adhoc
        - jenkins
    - name: set lxd proxy
      shell: |
        lxc config set core.proxy_http http://squid.internal:3128
        lxc config set core.proxy_https http://squid.internal:3128
        lxc config set core.proxy_ignore_hosts localhost
      tags:
        - adhoc
        - jenkins
    - name: set docker daemon config
      copy:
        src: "fixtures/docker.daemon.json"
        dest: /etc/docker/daemon.json
        force: yes
        owner: root
        group: root
      tags:
        - adhoc
        - jenkins
    - name: restart docker service
      service:
        name: docker
        state: restarted
      tags:
        - adhoc
        - jenkins
    - name: create scapestack dir
      file:
        path: /var/lib/jenkins/.scapestack
        state: directory
        owner: jenkins
        group: jenkins
        mode: 0755
      tags:
        - jenkins
    - name: copy scapestack creds
      copy:
        src: "{{ lookup('env', 'SCAPESTACKCREDS') }}"
        dest: /var/lib/jenkins/.scapestack/scapestack-creds
        owner: jenkins
        group: jenkins
        mode: 0644
      tags:
        - jenkins
    - name: copy scapestack cloud creds
      copy:
        src: "{{ lookup('env', 'SCAPESTACKCLOUD') }}"
        dest: /var/lib/jenkins/.scapestack/scapestack-cloud
        owner: jenkins
        group: jenkins
        mode: 0644
      tags:
        - jenkins
    - name: copy openstack creds
      copy:
        src: "{{ lookup('env', 'OPENSTACK_CREDS') }}"
        dest: /var/lib/jenkins/openstack-creds
        owner: jenkins
        group: jenkins
        mode: 0644
      tags:
        - jenkins
    - name: login to snapstore
      command: "snapcraft login --with /var/lib/jenkins/snapcraft-creds"
      become: false
      tags:
        - jenkins
    - name: make sure workspace permissions are correct
      file:
        path: /var/lib/jenkins/slaves
        owner: jenkins
        group: jenkins
        recurse: yes
      ignore_errors: yes
      tags:
        - jenkins
    - name: make sure docker.sock permissions are correct
      file:
        path: /var/run/docker.sock
        owner: root
        group: docker
        mode: 0666
      ignore_errors: yes
      tags:
        - adhoc
        - jenkins<|MERGE_RESOLUTION|>--- conflicted
+++ resolved
@@ -145,12 +145,7 @@
       command: "snap install {{item}}"
       ignore_errors: yes
       loop:
-<<<<<<< HEAD
-        - "charm --classic --edge"
-=======
-        - "aws-cli --classic"
         - "charm --classic --channel 2.x/stable"
->>>>>>> bf200eb0
         - "charmcraft --classic --edge"
         - "go --classic --stable"
         - "juju --classic --channel=2.9/stable"
