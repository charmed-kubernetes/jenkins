# -*- mode:yaml; -*-
- calico:
    bugs: 'https://bugs.launchpad.net/charm-calico'
    build-resources: 'cd {out_path}; bash {src_path}/build-calico-resource.sh'
    docs: 'https://charmhub.io/calico/docs'
    downstream: charmed-kubernetes/layer-calico.git
    store: 'https://charmhub.io/calico'
    summary: A robust Software Defined Network from Project Calico
    tags:
      - k8s
      - calico
      - core
      - cni
    upstream: 'https://github.com/charmed-kubernetes/layer-calico.git'
- canal:
    bugs: 'https://bugs.launchpad.net/charm-canal'
    build-resources: 'cd {out_path}; bash {src_path}/build-canal-resources.sh'
    docs: 'https://charmhub.io/canal/docs'
    downstream: charmed-kubernetes/layer-canal.git
    store: 'https://charmhub.io/canal'
    summary: A Software Defined Network based on Flannel and Calico
    tags:
      - k8s
      - canal
      - cni
    upstream: 'https://github.com/charmed-kubernetes/layer-canal.git'
- containerd:
<<<<<<< HEAD
    bugs: 'https://bugs.launchpad.net/charm-containerd'
    docs: 'https://charmhub.io/containerd/docs'
    downstream: charmed-kubernetes/charm-containerd.git
    store: 'https://charmhub.io/containerd'
    summary: Containerd container runtime subordinate
    tags:
      - k8s
      - containerd
      - core
      - cri
    upstream: 'https://github.com/charmed-kubernetes/charm-containerd.git'
- docker:
    downstream: charmed-kubernetes/charm-docker.git
    store: ch
    tags:
      - k8s
      - docker
    upstream: 'https://github.com/charmed-kubernetes/charm-docker.git'
=======
    upstream: "https://github.com/charmed-kubernetes/charm-containerd.git"
    downstream: 'charmed-kubernetes/charm-containerd.git'
    namespace: 'containers'
    tags: ['k8s', 'containerd']
    store: 'ch'
>>>>>>> 0445c598
- easyrsa:
    bugs: 'https://bugs.launchpad.net/charm-easyrsa'
    docs: 'https://charmhub.io/easyrsa/docs'
    downstream: charmed-kubernetes/layer-easyrsa.git
    store: 'https://charmhub.io/easyrsa'
    summary: Deploys and manages EasyRSA to create a Certificate Authority (CA)
    tags:
      - k8s
      - easyrsa
      - core
    upstream: 'https://github.com/charmed-kubernetes/layer-easyrsa.git'
- etcd:
    bugs: 'https://bugs.launchpad.net/charm-etcd'
    docs: 'https://charmhub.io/etcd/docs'
    downstream: charmed-kubernetes/layer-etcd.git
    store: 'https://charmhub.io/etcd'
    summary: Deploy a TLS terminated ETCD Cluster
    tags:
      - k8s
      - etcd
      - core
    upstream: 'https://github.com/charmed-kubernetes/layer-etcd.git'
- flannel:
    bugs: 'https://bugs.launchpad.net/charm-flannel'
    build-resources: 'cd {out_path}; bash {src_path}/build-flannel-resources.sh'
    docs: 'https://charmhub.io/flannel/docs'
    downstream: charmed-kubernetes/charm-flannel.git
    store: 'https://charmhub.io/flannel'
    summary: A charm that provides a robust Software Defined Network
    tags:
      - k8s
      - flannel
      - cni
    upstream: 'https://github.com/charmed-kubernetes/charm-flannel.git'
- kata:
    bugs: 'https://bugs.launchpad.net/charm-kata'
    docs: 'https://charmhub.io/kata/docs'
    downstream: charmed-kubernetes/charm-kata.git
    store: 'https://charmhub.io/kata'
    summary: Kata untrusted container runtime subordinate
    tags:
      - k8s
      - kata
      - core
    upstream: 'https://github.com/charmed-kubernetes/charm-kata.git'
- kubeapi-load-balancer:
    bugs: 'https://bugs.launchpad.net/charm-kubeapi-load-balancer'
    docs: 'https://charmhub.io/kubeapi-load-balancer/docs'
    downstream: charmed-kubernetes/charm-kubeapi-load-balancer.git
    store: 'https://charmhub.io/kubeapi-load-balancer'
    summary: Nginx Load Balancer
    tags:
      - k8s
      - kubeapi-load-balancer
      - core
    upstream: 'https://github.com/charmed-kubernetes/charm-kubeapi-load-balancer.git'
- kube-state-metrics:
    bugs: 'https://bugs.launchpad.net/charmed-kubernetes'
    docs: 'https://charmhub.io/kube-state-metrics/docs'
    downstream: charmed-kubernetes/kube-state-metrics-operator.git
    store: 'https://charmhub.io/kube-state-metrics'
    summary: a service that listens to the Kubernetes API and generates metrics
    tags:
      - k8s-operator
      - kube-state-metrics
      - docs-extra
    upstream: 'https://github.com/charmed-kubernetes/kube-state-metrics-operator.git'
- kubernetes-autoscaler:
    bugs: 'https://bugs.launchpad.net/charmed-kubernetes'
    docs: 'https://charmhub.io/kubernetes-autoscaler/docs'
    downstream: charmed-kubernetes/charm-kubernetes-autoscaler.git
    store: 'https://charmhub.io/kubernetes-autoscaler'
    summary: automatically scales up and down a kubernetes cluster
    tags:
      - k8s-operator
      - kubernetes-autoscaler
      - docs-extra
    upstream: 'https://github.com/charmed-kubernetes/charm-kubernetes-autoscaler.git'
- kubernetes-e2e:
    bugs: 'https://bugs.launchpad.net/charm-kubernetes-e2e'
    docs: 'https://charmhub.io/kubernetes-e2e/docs'
    downstream: charmed-kubernetes/charm-kubernetes-e2e.git
    store: 'https://charmhub.io/kubernetes-e2e'
    summary: End-to-end (e2e) tests for Kubernetes
    tags:
      - k8s
      - kubernetes-e2e
      - docs-extra
    upstream: 'https://github.com/charmed-kubernetes/charm-kubernetes-e2e.git'
- kubernetes-control-plane:
    bugs: 'https://bugs.launchpad.net/charm-kubernetes-control-plane'
    build-resources: 'cd {out_path}; bash {src_path}/build-cni-resources.sh'
    docs: 'https://charmhub.io/kubernetes-control-plane/docs'
    downstream: charmed-kubernetes/charm-kubernetes-control-plane.git
    store: 'https://charmhub.io/kubernetes-control-plane'
    summary: The Kubernetes control plane
    tags:
      - k8s
      - kubernetes-control-plane
      - core
    upstream: 'https://github.com/charmed-kubernetes/charm-kubernetes-control-plane.git'
- kubernetes-metrics-server:
    bugs: 'https://bugs.launchpad.net/charmed-kubernetes'
    docs: 'https://charmhub.io/kubernetes-metrics-server/docs'
    downstream: charmed-kubernetes/kubernetes-metrics-server-operator.git
    store: 'https://charmhub.io/kubernetes-metrics-server'
    summary: 'Exposes core Kubernetes metrics via metrics API '
    tags:
      - k8s-operator
      - kubernetes-metrics-server
      - docs-extra
    upstream: >-
      https://github.com/charmed-kubernetes/kubernetes-metrics-server-operator.git
- kubernetes-worker:
    bugs: 'https://bugs.launchpad.net/charm-kubernetes-worker'
    build-resources: 'cd {out_path}; bash {src_path}/build-cni-resources.sh'
    docs: 'https://charmhub.io/kubernetes-worker/docs'
    downstream: charmed-kubernetes/charm-kubernetes-worker.git
    store: 'https://charmhub.io/kubernetes-worker'
    summary: The workload bearing units of a kubernetes cluster
    tags:
      - k8s
      - kubernetes-worker
      - core
    upstream: 'https://github.com/charmed-kubernetes/charm-kubernetes-worker.git'
- tigera-secure-ee:
    bugs: 'https://bugs.launchpad.net/charm-tigera-secure-ee'
    build-resources: 'cd {out_path}; bash {src_path}/build-resources.sh'
    docs: 'https://charmhub.io/tigera-secure-ee/docs'
    downstream: charmed-kubernetes/layer-tigera-secure-ee.git
    store: 'https://charmhub.io/tigera-secure-ee'
    summary: Tigera Secure Enterprise Edition
    tags:
      - k8s
      - tigera-secure-ee
      - cni
    upstream: 'https://github.com/charmed-kubernetes/layer-tigera-secure-ee.git'
- keepalived:
    bugs: 'https://bugs.launchpad.net/charm-keepalived'
    docs: 'https://charmhub.io/keepalived/docs'
    downstream: charmed-kubernetes/charm-keepalived.git
    store: 'https://charmhub.io/keepalived'
    subdir: src
    summary: Failover and monitoring daemon for LVS clusters
    tags:
      - general
      - keepalived
      - k8s
      - docs-extra
    upstream: 'https://github.com/charmed-kubernetes/charm-keepalived.git'
- docker-registry:
    bugs: 'https://bugs.launchpad.net/layer-docker-registry'
    docs: 'https://charmhub.io/docker-registry/docs'
    downstream: charmed-kubernetes/docker-registry-charm.git
    store: 'https://charmhub.io/docker-registry'
    summary: Registry for docker images
    tags:
      - general
      - docker-registry
      - k8s
      - docs-extra
    upstream: 'https://github.com/CanonicalLtd/docker-registry-charm.git'
- aws-iam:
    bugs: 'https://bugs.launchpad.net/charm-aws-iam'
    docs: 'https://charmhub.io/aws-iam/docs'
    downstream: charmed-kubernetes/charm-aws-iam
    store: 'https://charmhub.io/aws-iam'
    summary: ''
    tags:
      - k8s
      - aws-iam
      - docs-extra
    upstream: 'https://github.com/charmed-kubernetes/charm-aws-iam.git'
- azure-integrator:
    bugs: 'https://bugs.launchpad.net/charm-azure-integrator'
    docs: 'https://charmhub.io/azure-integrator/docs'
    downstream: charmed-kubernetes/charm-azure-integrator
    store: 'https://charmhub.io/azure-integrator'
    summary: ''
    tags:
      - k8s
      - charm-azure-integrator
      - integrator
    upstream: 'https://github.com/juju-solutions/charm-azure-integrator.git'
- gcp-integrator:
    bugs: 'https://bugs.launchpad.net/charm-gcp-integrator'
    docs: 'https://charmhub.io/gcp-integrator/docs'
    downstream: charmed-kubernetes/charm-gcp-integrator
    store: 'https://charmhub.io/gcp-integrator'
    summary: Charm which enables Google GCP integrations for Juju
    tags:
      - k8s
      - charm-gcp-integrator
      - integrator
    upstream: 'https://github.com/juju-solutions/charm-gcp-integrator.git'
- github-runner:
    downstream: charmed-kubernetes/github-runner-operator
    tags:
      - github-runner
    upstream: 'https://github.com/charmed-kubernetes/github-runner-operator.git'
- aws-integrator:
    bugs: 'https://bugs.launchpad.net/charm-aws-integrator'
    docs: 'https://charmhub.io/aws-integrator/docs'
    downstream: charmed-kubernetes/charm-aws-integrator
    store: 'https://charmhub.io/aws-integrator'
    summary: Charm to enable AWS integrations via Juju relations.
    tags:
      - k8s
      - charm-aws-integrator
      - integrator
    upstream: 'https://github.com/juju-solutions/charm-aws-integrator.git'
- openstack-integrator:
    bugs: 'https://bugs.launchpad.net/charm-openstack-integrator'
    docs: 'https://charmhub.io/openstack-integrator/docs'
    downstream: charmed-kubernetes/charm-openstack-integrator
    store: 'https://charmhub.io/openstack-integrator'
    summary: Charm which enables OpenStack integrations for Juju
    tags:
      - k8s
      - charm-openstack-integrator
      - integrator
    upstream: 'https://github.com/juju-solutions/charm-openstack-integrator.git'
- vsphere-integrator:
    bugs: 'https://bugs.launchpad.net/charm-vsphere-integrator'
    docs: 'https://charmhub.io/vsphere-integrator/docs'
    downstream: charmed-kubernetes/charm-vsphere-integrator
    store: 'https://charmhub.io/vsphere-integrator'
    summary: Charm which enables vSphere integrations for Juju
    tags:
      - k8s
      - charm-vsphere-integrator
      - integrator
    upstream: 'https://github.com/juju-solutions/charm-vsphere-integrator.git'
- metallb-controller:
    bugs: 'https://bugs.launchpad.net/operator-metallb'
    docs: 'https://charmhub.io/metallb-controller/docs'
    downstream: charmed-kubernetes/metallb-operator
    store: 'https://charmhub.io/metallb-controller'
    subdir: charms/metallb-controller
    summary: Controller charm for the metallb loadbalancer
    tags:
      - k8s
      - docs-extra
      - metallb
      - metallb-controller
    upstream: 'https://github.com/charmed-kubernetes/metallb-operator.git'
- metallb-speaker:
    bugs: https://bugs.launchpad.net/operator-metallb'
    docs: 'https://charmhub.io/metallb-speaker/docs'
    downstream: charmed-kubernetes/metallb-operator
    store: 'https://charmhub.io/metallb-speaker'
    subdir: charms/metallb-speaker
    summary: Speaker charm for the metallb loadbalancer
    tags:
      - k8s
      - docs-extra
      - metallb
      - metallb-speaker
    upstream: 'https://github.com/charmed-kubernetes/metallb-operator.git'
- multus:
    bugs: 'https://bugs.launchpad.net/charm-multus'
    build-resources: 'cd {src_path}/net-attach-def-manager; ./build'
    docs: 'https://charmhub.io/multus/docs'
    downstream: charmed-kubernetes/charm-multus
    store: 'https://charmhub.io/multus'
    summary: a CNI plugin for attaching multiple network interfaces
    tags:
      - k8s
      - multus
      - cni
    upstream: 'https://github.com/charmed-kubernetes/charm-multus.git'
- sriov-cni:
    bugs: 'https://bugs.launchpad.net/charm-sriov-cni'
    build-resources: 'cd {src_path}/image; ./build'
    docs: 'https://charmhub.io/sriov-cni/docs'
    downstream: charmed-kubernetes/charm-sriov-cni
    store: 'https://charmhub.io/sriov-cni'
    summary: Attach SR-IOV Virtual Functions (VFs) directly to pods
    tags:
      - k8s
      - sriov
      - sriov-cni
      - cni
    upstream: 'https://github.com/charmed-kubernetes/charm-sriov-cni.git'
- sriov-network-device-plugin:
    bugs: 'https://bugs.launchpad.net/charm-sriov-network-device-plugin'
    docs: 'https://charmhub.io/sriov-network-device-plugin/docs'
    downstream: charmed-kubernetes/charm-sriov-network-device-plugin
    store: 'https://charmhub.io/sriov-network-device-plugin'
    summary: Enable SR-IOV support
    tags:
      - k8s
      - sriov
      - sriov-network-device-plugin
      - cni
    upstream: >-
      https://github.com/charmed-kubernetes/charm-sriov-network-device-plugin.git
- coredns:
    bugs: 'https://bugs.launchpad.net/charm-coredns'
    docs: 'https://charmhub.io/coredns/docs'
    downstream: charmed-kubernetes/charm-coredns
    store: 'https://charmhub.io/coredns'
    summary: The CoreDNS domain name service provider
    tags:
      - k8s
      - coredns
      - cni
    upstream: 'https://github.com/charmed-kubernetes/charm-coredns.git'

# EOL in favor of operator charm: https://charmhub.io/kubernetes-dashboard
# - k8s-dashboard:
#     upstream: "https://github.com/charmed-kubernetes/kubernetes-dashboard-operator"
#     subdir: "charms/kubernetes-dashboard"
#     namespace: "containers"
#     downstream: "charmed-kubernetes/kubernetes-dashboard-operator"
#     tags: ["k8s", "k8s-dashboard"]
#     branch: "main"
# - dashboard-metrics-scraper:
#     upstream: "https://github.com/charmed-kubernetes/kubernetes-dashboard-operator"
#     subdir: "charms/dashboard-metrics-scraper"
#     namespace: "containers"
#     downstream: "charmed-kubernetes/kubernetes-dashboard-operator"
#     tags: ["k8s", "dashboard-metrics-scraper"]
#     branch: "main"

# - nfs:
#     upstream: "https://github.com/hyperbolic2346/nfs-charm.git"
#     namespace: 'containers'
#     downstream: 'charmed-kubernetes/nfs-charm'
#     tags: ['k8s', 'nfs']<|MERGE_RESOLUTION|>--- conflicted
+++ resolved
@@ -25,7 +25,6 @@
       - cni
     upstream: 'https://github.com/charmed-kubernetes/layer-canal.git'
 - containerd:
-<<<<<<< HEAD
     bugs: 'https://bugs.launchpad.net/charm-containerd'
     docs: 'https://charmhub.io/containerd/docs'
     downstream: charmed-kubernetes/charm-containerd.git
@@ -37,20 +36,6 @@
       - core
       - cri
     upstream: 'https://github.com/charmed-kubernetes/charm-containerd.git'
-- docker:
-    downstream: charmed-kubernetes/charm-docker.git
-    store: ch
-    tags:
-      - k8s
-      - docker
-    upstream: 'https://github.com/charmed-kubernetes/charm-docker.git'
-=======
-    upstream: "https://github.com/charmed-kubernetes/charm-containerd.git"
-    downstream: 'charmed-kubernetes/charm-containerd.git'
-    namespace: 'containers'
-    tags: ['k8s', 'containerd']
-    store: 'ch'
->>>>>>> 0445c598
 - easyrsa:
     bugs: 'https://bugs.launchpad.net/charm-easyrsa'
     docs: 'https://charmhub.io/easyrsa/docs'
