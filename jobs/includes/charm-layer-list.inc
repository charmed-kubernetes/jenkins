--- conflicted
+++ resolved
@@ -306,74 +306,43 @@
     upstream: "https://github.com/charmed-kubernetes/charm-lib-interface-tokens.git"
     tags:
         - k8s
-<<<<<<< HEAD
-        - charm-lib
-    build_cache: no
-=======
-        - layer
-        - charm-lib
->>>>>>> 19802468
+        - charm-lib
+    build_cache: no
 - charm-lib:interface-kube-dns:
     downstream: "charmed-kubernetes/charm-lib-interface-kube-dns"
     upstream: "https://github.com/charmed-kubernetes/charm-lib-interface-kube-dns.git"
     tags:
         - k8s
-<<<<<<< HEAD
-        - charm-lib
-    build_cache: no
-=======
-        - layer
-        - charm-lib
->>>>>>> 19802468
+        - charm-lib
+    build_cache: no
 - charm-lib:interface-kubernetes-cni:
     downstream: "charmed-kubernetes/charm-lib-interface-kubernetes-cni"
     upstream: "https://github.com/charmed-kubernetes/charm-lib-interface-kubernetes-cni.git"
     tags:
         - k8s
-<<<<<<< HEAD
-        - charm-lib
-    build_cache: no
-=======
-        - layer
-        - charm-lib
->>>>>>> 19802468
+        - charm-lib
+    build_cache: no
 - charm-lib:interface-external-cloud-provider:
     downstream: "charmed-kubernetes/charm-lib-interface-external-cloud-provider"
     upstream: "https://github.com/charmed-kubernetes/charm-lib-interface-external-cloud-provider.git"
     tags:
         - k8s
-<<<<<<< HEAD
-        - charm-lib
-    build_cache: no
-=======
-        - layer
-        - charm-lib
->>>>>>> 19802468
+        - charm-lib
+    build_cache: no
 - charm-lib:kubernetes-snaps:
     downstream: "charmed-kubernetes/charm-lib-kubernetes-snaps"
     upstream: "https://github.com/charmed-kubernetes/charm-lib-kubernetes-snaps.git"
     tags:
         - k8s
-<<<<<<< HEAD
-        - charm-lib
-    build_cache: no
-=======
-        - layer
-        - charm-lib
->>>>>>> 19802468
+        - charm-lib
+    build_cache: no
 - charm-lib:interface-container-runtime:
     downstream: "charmed-kubernetes/charm-lib-interface-container-runtime"
     upstream: "https://github.com/charmed-kubernetes/charm-lib-interface-container-runtime.git"
     tags:
         - k8s
-<<<<<<< HEAD
-        - charm-lib
-    build_cache: no
-=======
-        - layer
-        - charm-lib
->>>>>>> 19802468
-
+        - charm-lib
+    build_cache: no
 - layer:leadership:
     downstream: "charmed-kubernetes/layer-leadership.git"
     upstream: "https://git.launchpad.net/layer-leadership"
