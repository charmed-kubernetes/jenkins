--- conflicted
+++ resolved
@@ -7,12 +7,8 @@
 import subprocess
 import time
 import traceback
-<<<<<<< HEAD
 from pathlib import Path
-from typing import Mapping, Any
-
-=======
->>>>>>> cab1622b
+
 from contextlib import contextmanager
 from subprocess import check_output, check_call
 from typing import Mapping, Any, Union, Sequence
@@ -22,11 +18,8 @@
 from juju.machine import Machine
 from juju.errors import JujuError
 from juju.utils import block_until_with_coroutine
-<<<<<<< HEAD
 from tempfile import TemporaryDirectory
 from subprocess import check_output, check_call
-=======
->>>>>>> cab1622b
 from cilib import log
 import click
 
