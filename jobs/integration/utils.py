import asyncio
import functools
import json
import os
import subprocess
import time
import traceback

from contextlib import contextmanager
from juju.controller import Controller
from juju.errors import JujuError, JujuAPIError
from .logger import log, log_calls
from subprocess import check_output, check_call
from sh import juju_wait


def _juju_wait(controller, model, exclude=None):
    """
    Juju wait.

    :param controller: String controller
    :param model: String model
    :param exclude: List String or String applications to exclude
    """
    if exclude and isinstance(exclude, str):
        exclude = [exclude]

    command = ["-e", "{}:{}".format(controller, model), "-w"]

    if exclude:
        for x in exclude:
            command.extend(["-x", x])

    log("Settling...")
    juju_wait(*command)


@contextmanager
def timeout_for_current_task(timeout):
    """ Create a context with a timeout.

    If the context body does not finish within the time limit, then the current
    asyncio task will be cancelled, and an asyncio.TimeoutError will be raised.
    """
    loop = asyncio.get_event_loop()
    task = asyncio.Task.current_task()
    handle = loop.call_later(timeout, task.cancel)
    try:
        yield
    except asyncio.CancelledError:
        raise asyncio.TimeoutError("Timed out after %f seconds" % timeout)
    finally:
        handle.cancel()


@log_calls
def apply_profile(model_name):
    """
    Apply the lxd profile
    Args:
        model_name: the model name

    Returns: lxc profile edit output

    """
    here = os.path.dirname(os.path.abspath(__file__))
    profile = os.path.join(here, "templates", "lxd-profile.yaml")
    lxc_aa_profile = "lxc.aa_profile"
    cmd = "lxc --version"
    version = check_output(["bash", "-c", cmd])
    if version.decode("utf-8").startswith("3."):
        lxc_aa_profile = "lxc.apparmor.profile"
    cmd = (
        'sed -e "s/##MODEL##/{0}/" -e "s/##AA_PROFILE##/{1}/" "{2}" | '
        'sudo lxc profile edit "juju-{0}"'.format(model_name, lxc_aa_profile, profile)
    )
    return check_output(["bash", "-c", cmd])


def asyncify(f):
    """ Convert a blocking function into a coroutine """

    async def wrapper(*args, **kwargs):
        loop = asyncio.get_event_loop()
        partial = functools.partial(f, *args, **kwargs)
        return await loop.run_in_executor(None, partial)

    return wrapper


async def upgrade_charms(model, channel):

    for app in model.applications.values():
        try:
            await app.upgrade_charm(channel=channel)
        except JujuError as e:
            if "already running charm" not in str(e):
                raise
    # Only keep here until 1.13/1.14 go out of support scope
    try:
        await model.deploy("cs:~containers/docker", num_units=0, channel=channel)

        await model.applications["docker"].add_relation(
            "docker:docker", "kubernetes-worker:container-runtime"
        )

        await model.applications["docker"].add_relation(
            "docker:docker", "kubernetes-master:container-runtime"
        )

        await asyncify(_juju_wait)()

        await model.applications["docker"].remove_relation(
            "docker:docker", "kubernetes-master:container-runtime"
        )

        await model.applications["docker"].remove_relation(
            "docker:docker", "kubernetes-worker:container-runtime"
        )

        await model.applications["docker"].destroy()

        if "containerd" not in model.applications:
            await model.deploy(
                "cs:~containers/containerd", num_units=0, channel=channel
            )

        await model.applications["containerd"].add_relation(
            "containerd:containerd", "kubernetes-worker:container-runtime"
        )
        await model.applications["containerd"].add_relation(
            "containerd:containerd", "kubernetes-master:container-runtime"
        )
    except (JujuError, JujuAPIError) as e:
        log("Docker and containerd already configured as required.")
    await asyncify(_juju_wait)()


async def upgrade_snaps(model, channel):
    for app_name, blocking in {
        "kubernetes-master": True,
        "kubernetes-worker": True,
        "kubernetes-e2e": False,
    }.items():
        app = model.applications.get(app_name)
        # missing applications are simply not upgraded
        if not app:
            continue

        config = await app.get_config()
        # If there is no change in the snaps skipping the upgrade
        if channel == config["channel"]["value"]:
            continue

        await app.set_config({"channel": channel})

        if blocking:
            for unit in app.units:
                # wait for blocked status
                deadline = time.time() + 180
                while time.time() < deadline:
                    if (
                        unit.workload_status == "blocked"
                        and unit.workload_status_message
                        == "Needs manual upgrade, run the upgrade action"
                    ):
                        break
                    await asyncio.sleep(3)
                else:
                    raise TimeoutError(
                        "Unable to find blocked status on unit {0} - {1} {2}".format(
                            unit.name, unit.workload_status, unit.agent_status
                        )
                    )

                # run upgrade action
                action = await unit.run_action("upgrade")
                await action.wait()
                assert action.status == "completed"

    await asyncify(_juju_wait)()


async def is_localhost(controller):
    controller = Controller()
    await controller.connect(controller)
    cloud = await controller.get_cloud()
    await controller.disconnect()
    return cloud == "localhost"


async def scp_from(unit, remote_path, local_path, controller, connection_name):
    if await is_localhost(controller):
        cmd = "juju scp -m {} {}:{} {}".format(
            connection_name, unit.name, remote_path, local_path
        )
        await asyncify(subprocess.check_call)(cmd.split())
    else:
        await unit.scp_from(remote_path, local_path)


async def scp_to(local_path, unit, remote_path, controller, connection_name):
    if await is_localhost(controller):
        cmd = "juju scp -m {} {} {}:{}".format(
            connection_name, local_path, unit.name, remote_path
        )
        await asyncify(subprocess.check_call)(cmd.split())
    else:
        await unit.scp_to(local_path, remote_path)


async def retry_async_with_timeout(
    func,
    args,
    timeout_insec=600,
    timeout_msg="Timeout exceeded",
    retry_interval_insec=5,
):
    """
    Retry a function until a timeout is exceeded. Function should
    return either True or Flase
    Args:
        func: The function to be retried
        args: Agruments of the function
        timeout_insec: What the timeout is (in seconds)
        timeout_msg: What to show in the timeout exception thrown
        retry_interval_insec: The interval between two consecutive executions

    """
    deadline = time.time() + timeout_insec
    while time.time() < deadline:
        if await func(*args):
            break
        await asyncio.sleep(retry_interval_insec)
    else:
        raise TimeoutError(timeout_msg)


def arch():
    """Return the package architecture as a string."""
    architecture = check_output(["dpkg", "--print-architecture"]).rstrip()
    architecture = architecture.decode("utf-8")
    return architecture


<<<<<<< HEAD
async def disable_source_dest_check():
    path = os.path.dirname(__file__) + "/tigera_aws.py"
    controller = _controller_from_env()
    model = _model_from_env()
    env = os.environ.copy()
    env['MODEL'] = controller + ':' + model
    cmd = [path, "disable-source-dest-check"]
    await asyncify(check_call)(cmd, env=env)
=======
async def disable_source_dest_check(connection_name):
    path = os.path.dirname(__file__) + "/tigera/disable_source_dest_check.py"
    cmd = [path, "-m", connection_name]
    await asyncify(check_call)(cmd)
>>>>>>> 04863782


async def verify_deleted(unit, entity_type, name, extra_args=""):
    cmd = "/snap/bin/kubectl {} --output json get {}".format(extra_args, entity_type)
    output = await unit.run(cmd)
    if "error" in output.results["Stdout"]:
        # error resource type not found most likely. This can happen when the api server is
        # restarting. As such, don't assume this means we've finished the deletion
        return False
    try:
        out_list = json.loads(output.results["Stdout"])
    except json.JSONDecodeError:
        log(traceback.format_exc())
        log("WARNING: Expected json, got non-json output:")
        log(output.results["Stdout"])
        return False
    for item in out_list["items"]:
        if item["metadata"]["name"] == name:
            return False
    return True


async def find_entities(unit, entity_type, name_list, extra_args=""):
    cmd = "/snap/bin/kubectl {} --output json get {}"
    cmd = cmd.format(extra_args, entity_type)
    output = await unit.run(cmd)
    if output.results["Code"] != "0":
        # error resource type not found most likely. This can happen when the api server is
        # restarting. As such, don't assume this means ready.
        return False
    out_list = json.loads(output.results["Stdout"])
    matches = []
    for name in name_list:
        # find all entries that match this
        [matches.append(n) for n in out_list["items"] if name in n["metadata"]["name"]]
    return matches


async def verify_ready(unit, entity_type, name_list, extra_args=""):
    """
    note that name_list is a list of entities(pods, services, etc) being searched
    and that partial matches work. If you have a pod with random characters at
    the end due to being in a deploymnet, you can add just the name of the
    deployment and it will still match
    """

    matches = await find_entities(unit, entity_type, name_list, extra_args)
    if not matches:
        return False

    # now verify they are ALL ready, it isn't cool if just one is ready now
    ready = [
        n
        for n in matches
        if n["kind"] == "DaemonSet"
        or n["status"]["phase"] == "Running"
        or n["status"]["phase"] == "Active"
    ]
    if len(ready) != len(matches):
        return False

    # made it here then all the matches are ready
    return True


async def verify_completed(unit, entity_type, name_list, extra_args=""):
    """
    note that name_list is a list of entities(pods, services, etc) being searched
    and that partial matches work. If you have a pod with random characters at
    the end due to being in a deploymnet, you can add just the name of the
    deployment and it will still match
    """
    matches = await find_entities(unit, entity_type, name_list, extra_args)
    if not matches or len(matches) == 0:
        return False

    # now verify they are ALL completed - note that is in the phase 'Succeeded'
    return all([n["status"]["phase"] == "Succeeded" for n in matches])


async def log_snap_versions(model):
    log("Logging snap versions")
    for unit in model.units.values():
        if unit.dead:
            continue
        action = await unit.run("snap list")
        snap_versions = action.data["results"]["Stdout"].strip() or "No snaps found"
        log(unit.name + ": " + snap_versions)<|MERGE_RESOLUTION|>--- conflicted
+++ resolved
@@ -243,21 +243,12 @@
     return architecture
 
 
-<<<<<<< HEAD
-async def disable_source_dest_check():
+async def disable_source_dest_check(connection_name, controller_name, model_name):
     path = os.path.dirname(__file__) + "/tigera_aws.py"
-    controller = _controller_from_env()
-    model = _model_from_env()
     env = os.environ.copy()
-    env['MODEL'] = controller + ':' + model
+    env['MODEL'] = connection_name
     cmd = [path, "disable-source-dest-check"]
     await asyncify(check_call)(cmd, env=env)
-=======
-async def disable_source_dest_check(connection_name):
-    path = os.path.dirname(__file__) + "/tigera/disable_source_dest_check.py"
-    cmd = [path, "-m", connection_name]
-    await asyncify(check_call)(cmd)
->>>>>>> 04863782
 
 
 async def verify_deleted(unit, entity_type, name, extra_args=""):
