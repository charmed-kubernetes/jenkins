--- conflicted
+++ resolved
@@ -2644,28 +2644,6 @@
         await model.block_until(lambda: not (set(ceph_apps) & set(model.applications)))
 
 
-<<<<<<< HEAD
-=======
-@pytest.mark.skip_if_apps(
-    # skip this test if ceph-mon and ceph-osd are already installed
-    lambda apps: all(a in apps for a in ["ceph-mon", "ceph-osd"])
-)
-@pytest.mark.usefixtures("ceph_apps")
-async def test_ceph(model, tools):
-    log.info("waiting for csi to settle")
-    unit = model.applications["kubernetes-control-plane"].units[0]
-    await retry_async_with_timeout(
-        verify_ready,
-        (unit, "po", ["csi-rbdplugin", "csi-cephfsplugin"]),
-        timeout_msg="CSI pods not ready!",
-    )
-    # create pod that writes to a pv from ceph
-    await validate_storage_class(model, "ceph-xfs", "Ceph")
-    await validate_storage_class(model, "ceph-ext4", "Ceph")
-    await validate_storage_class(model, "cephfs", "Ceph")
-
-
->>>>>>> 7530483e
 async def test_series_upgrade(model, tools):
     if not tools.is_series_upgrade:
         pytest.skip("No series upgrade argument found")
