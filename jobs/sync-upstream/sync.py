--- conflicted
+++ resolved
@@ -92,22 +92,16 @@
                 if not any(match in filter_by_tag for match in tags):
                     continue
 
-<<<<<<< HEAD
-            auth = (new_env.get('CDKBOT_GH_USR'), new_env.get('CDKBOT_GH_PSW'))
-            default_branch = repos.get("branch") or default_gh_branch(downstream, auth=auth)
-=======
-            default_branch = repos.get("branch") or default_gh_branch(downstream)
->>>>>>> ec2eb85d
+            auth = (new_env.get("CDKBOT_GH_USR"), new_env.get("CDKBOT_GH_PSW"))
+            default_branch = repos.get("branch") or default_gh_branch(
+                downstream, auth=auth
+            )
 
             log.info(
                 f"Releasing :: {layer_name:^35} :: from: {default_branch} to: stable"
             )
             if not dry_run:
-<<<<<<< HEAD
                 downstream = f"https://{':'.join(auth)}@github.com/{downstream}"
-=======
-                downstream = f"https://{new_env['CDKBOT_GH_USR']}:{new_env['CDKBOT_GH_PSW']}@github.com/{downstream}"
->>>>>>> ec2eb85d
                 identifier = str(uuid.uuid4())
                 os.makedirs(identifier)
                 for line in git.clone(downstream, identifier, _iter=True):
