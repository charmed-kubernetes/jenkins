import pytest
import rewrite_asserts
<<<<<<< HEAD
from utils import temporary_model, wait_for_ready, conjureup
=======
from utils import temporary_model, wait_for_ready, deploy_bundle, add_new_e2e_relation
>>>>>>> d9425f7f
from validation import validate_all

test_cases = [
    # namespace, bundle, from channel, to channel, snap channel
    ('containers', 'kubernetes-core',      'stable', 'edge', '1.7/stable'),
    ('containers', 'canonical-kubernetes', 'stable', 'edge', '1.7/stable'),
]


@pytest.mark.asyncio
@pytest.mark.parametrize('namespace,bundle,from_channel,to_channel,snap_channel', test_cases)
async def test_upgrade_charms(namespace, bundle, from_channel, to_channel, snap_channel):
    async with temporary_model() as model:
<<<<<<< HEAD
        await conjureup(model, namespace, bundle, from_channel, snap_channel)
=======
        await deploy_bundle(model, bundle, from_channel)
>>>>>>> d9425f7f
        await wait_for_ready(model)
        for app in model.applications.values():
            await app.upgrade_charm(channel=to_channel)
        await add_new_e2e_relation(model)
        await wait_for_ready(model)
        await validate_all(model)<|MERGE_RESOLUTION|>--- conflicted
+++ resolved
@@ -1,10 +1,6 @@
 import pytest
 import rewrite_asserts
-<<<<<<< HEAD
 from utils import temporary_model, wait_for_ready, conjureup
-=======
-from utils import temporary_model, wait_for_ready, deploy_bundle, add_new_e2e_relation
->>>>>>> d9425f7f
 from validation import validate_all
 
 test_cases = [
@@ -18,14 +14,10 @@
 @pytest.mark.parametrize('namespace,bundle,from_channel,to_channel,snap_channel', test_cases)
 async def test_upgrade_charms(namespace, bundle, from_channel, to_channel, snap_channel):
     async with temporary_model() as model:
-<<<<<<< HEAD
         await conjureup(model, namespace, bundle, from_channel, snap_channel)
-=======
-        await deploy_bundle(model, bundle, from_channel)
->>>>>>> d9425f7f
         await wait_for_ready(model)
         for app in model.applications.values():
             await app.upgrade_charm(channel=to_channel)
-        await add_new_e2e_relation(model)
+        await deploy_e2e(model, bundle, to_channel)
         await wait_for_ready(model)
         await validate_all(model)